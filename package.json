--- conflicted
+++ resolved
@@ -42,15 +42,11 @@
     "ts-node": "8.10.2",
     "tslint": "5.20.1",
     "tslint-config-common": "1.6.0",
-<<<<<<< HEAD
-    "typescript": "3.9.7"
-=======
     "typescript": "4.0.5",
     "semantic-release": "15.14.0",
     "@semantic-release/changelog": "3.0.6",
     "@semantic-release/git": "7.0.18",
     "@semantic-release/npm": "5.3.5"
->>>>>>> 04df508f
   },
   "config": {
     "commitizen": {
