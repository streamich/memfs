{
  "name": "memfs",
  "version": "3.2.1",
  "description": "In-memory file-system with Node's fs API.",
  "main": "lib/index.js",
  "types": "lib/index.d.ts",
  "scripts": {
    "clean": "rimraf lib types",
    "build": "tsc -p . && cpy src/*.js lib",
    "test": "jest",
    "test:coverage": "jest --coverage",
    "test:watch": "jest --watch",
    "watch": "watch \"npm run build\" ./src",
    "prettier": "prettier --ignore-path .gitignore --write \"src/**/*.{ts,js}\"",
    "prettier:diff": "prettier -l \"src/**/*.{ts,js}\"",
    "tslint": "tslint \"src/**/*.ts\" -t verbose"
  },
  "repository": {
    "type": "git",
    "url": "https://github.com/streamich/memfs.git"
  },
  "dependencies": {
    "fs-monkey": "1.0.1"
  },
  "devDependencies": {
    "@semantic-release/changelog": "3.0.6",
    "@semantic-release/git": "7.0.18",
    "@semantic-release/npm": "5.3.5",
    "@types/jest": "25.2.3",
<<<<<<< HEAD
    "@types/node": "10.17.28",
    "cpy-cli": "^3.1.1",
=======
    "@types/node": "10.17.32",
    "cpy-cli": "3.1.1",
>>>>>>> 0129f0e7
    "husky": "3.1.0",
    "jest": "25.5.4",
    "prettier": "1.19.1",
    "pretty-quick": "2.0.2",
    "rimraf": "3.0.2",
    "semantic-release": "15.14.0",
    "ts-jest": "25.5.1",
    "ts-node": "8.10.2",
    "tslint": "5.20.1",
    "tslint-config-common": "1.6.0",
    "typescript": "3.9.7"
  },
  "config": {
    "commitizen": {
      "path": "git-cz"
    }
  },
  "jest": {
    "moduleFileExtensions": [
      "ts",
      "tsx",
      "js",
      "jsx"
    ],
    "testEnvironment": "node",
    "transform": {
      "^.+\\.tsx?$": "ts-jest"
    },
    "testRegex": ".*/__tests__/.*\\.(test|spec)\\.(jsx?|tsx?)$"
  },
  "engines": {
    "node": ">= 4.0.0"
  },
  "release": {
    "verifyConditions": [
      "@semantic-release/changelog",
      "@semantic-release/npm",
      "@semantic-release/git"
    ],
    "prepare": [
      "@semantic-release/changelog",
      "@semantic-release/npm",
      "@semantic-release/git"
    ]
  },
  "keywords": [
    "fs",
    "filesystem",
    "fs.js",
    "memory-fs",
    "memfs",
    "file",
    "file system",
    "mount",
    "memory",
    "in-memory",
    "virtual",
    "test",
    "testing",
    "mock"
  ]
}<|MERGE_RESOLUTION|>--- conflicted
+++ resolved
@@ -27,13 +27,8 @@
     "@semantic-release/git": "7.0.18",
     "@semantic-release/npm": "5.3.5",
     "@types/jest": "25.2.3",
-<<<<<<< HEAD
-    "@types/node": "10.17.28",
-    "cpy-cli": "^3.1.1",
-=======
     "@types/node": "10.17.32",
     "cpy-cli": "3.1.1",
->>>>>>> 0129f0e7
     "husky": "3.1.0",
     "jest": "25.5.4",
     "prettier": "1.19.1",
