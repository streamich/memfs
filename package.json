{
  "name": "memfs",
  "version": "2.10.0",
  "description": "In-memory file-system with Node's fs API.",
  "main": "lib/index.js",
  "types": "lib/index.d.ts",
  "files": [
    "lib"
  ],
  "keywords": [
    "fs",
    "filesystem",
    "fs.js",
    "memory-fs",
    "memfs",
    "file",
    "file system",
    "mount",
    "memory",
    "in-memory",
    "virtual",
    "test",
    "testing",
    "mock"
  ],
  "repository": {
    "type": "git",
    "url": "https://github.com/streamich/memfs.git"
  },
  "dependencies": {
<<<<<<< HEAD
    "fast-extend": "^1.0.2",
    "fs-monkey": "^0.3.0"
=======
    "fast-extend": "0.0.2",
    "fs-monkey": "^0.3.3"
>>>>>>> cc57ecd5
  },
  "devDependencies": {
    "@types/jest": "23.3.9",
    "@types/node": "9.6.35",
    "cpy-cli": "2.0.0",
    "jest": "21.2.1",
    "jest-tap-reporter": "1.9.0",
    "mol-conventional-changelog": "1.4.0",
    "rimraf": "2.6.2",
    "semantic-release": "15.10.8",
    "ts-jest": "23.1.4",
    "ts-node": "7.0.1",
    "typescript": "3.0.3"
  },
  "scripts": {
    "clean": "rimraf lib types",
    "build": "tsc -p . && cpy src/internal lib/internal",
    "test": "jest",
    "test:coverage": "jest --coverage",
    "test:watch": "jest --watch",
    "watch": "watch 'npm run build' ./src",
    "semantic-release": "semantic-release"
  },
  "config": {
    "commitizen": {
      "path": "./node_modules/mol-conventional-changelog"
    }
  },
  "jest": {
    "moduleFileExtensions": [
      "ts",
      "tsx",
      "js",
      "jsx"
    ],
    "transform": {
      "^.+\\.tsx?$": "<rootDir>/node_modules/ts-jest/preprocessor.js"
    },
    "testRegex": ".*/__tests__/.*\\.(test|spec)\\.(jsx?|tsx?)$",
    "reporters": [
      "jest-tap-reporter"
    ]
  }
}<|MERGE_RESOLUTION|>--- conflicted
+++ resolved
@@ -28,13 +28,8 @@
     "url": "https://github.com/streamich/memfs.git"
   },
   "dependencies": {
-<<<<<<< HEAD
     "fast-extend": "^1.0.2",
-    "fs-monkey": "^0.3.0"
-=======
-    "fast-extend": "0.0.2",
     "fs-monkey": "^0.3.3"
->>>>>>> cc57ecd5
   },
   "devDependencies": {
     "@types/jest": "23.3.9",
