--- conflicted
+++ resolved
@@ -6,13 +6,10 @@
 import hasBigInt from './hasBigInt';
 import { tryGetChild, tryGetChildNode } from './util';
 import { genRndStr6 } from '../node/util';
-<<<<<<< HEAD
 import queueMicrotask from '../queueMicrotask';
-=======
 import { constants } from '../constants';
 
 const { O_RDWR, O_SYMLINK } = constants;
->>>>>>> 125a9968
 
 describe('volume', () => {
   describe('filenameToSteps(filename): string[]', () => {
