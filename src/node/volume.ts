import * as pathModule from 'path';
import { Link, Superblock } from '../core';
import Stats from './Stats';
import Dirent from './Dirent';
import StatFs from './StatFs';
import { Buffer, bufferAllocUnsafe, bufferFrom } from '../internal/buffer';
import queueMicrotask from '../queueMicrotask';
import setTimeoutUnref, { TSetTimeout } from '../setTimeoutUnref';
import { Readable, Writable } from 'stream';
import { constants } from '../constants';
import { EventEmitter } from 'events';
import { TEncodingExtended, TDataOut, strToEncoding, ENCODING_UTF8 } from '../encoding';
import { FileHandle } from './FileHandle';
import * as util from 'util';
import * as misc from './types/misc';
import * as opts from './types/options';
import { FsCallbackApi, WritevCallback } from './types/FsCallbackApi';
import { FsPromises } from './FsPromises';
import { ToTreeOptions, toTreeSync } from '../print';
import { ERRSTR, FLAGS, MODE } from './constants';
import {
  getDefaultOpts,
  getDefaultOptsAndCb,
  getMkdirOptions,
  getOptions,
  getReadFileOptions,
  getReaddirOptions,
  getReaddirOptsAndCb,
  getRmOptsAndCb,
  getRmdirOptions,
  optsAndCbGenerator,
  getAppendFileOptsAndCb,
  getAppendFileOpts,
  getStatOptsAndCb,
  getStatOptions,
  getStatfsOptsAndCb,
  getStatfsOptions,
  getRealpathOptsAndCb,
  getRealpathOptions,
  getWriteFileOptions,
  writeFileDefaults,
  getOpendirOptsAndCb,
  getOpendirOptions,
} from './options';
import {
  validateCallback,
  modeToNumber,
  pathToFilename,
  nullCheck,
  createError,
  genRndStr6,
  flagsToNumber,
  getWriteArgs,
  bufferToEncoding,
  getWriteSyncArgs,
} from './util';
import type { PathLike, symlink } from './types/misc';
import type { FsPromisesApi, FsSynchronousApi } from './types';
import { Dir } from './Dir';
import { DirectoryJSON, NestedDirectoryJSON } from '../core/json';
import { ERROR_CODE } from '../core/constants';
import { TFileId } from '../core/types';
import { dataToBuffer, filenameToSteps, isFd, isWin, validateFd } from '../core/util';

const resolveCrossPlatform = pathModule.resolve;
const {
  O_RDONLY,
  O_WRONLY,
  O_RDWR,
  O_CREAT,
  O_EXCL,
  O_TRUNC,
  O_APPEND,
  O_DIRECTORY,
  O_SYMLINK,
  F_OK,
  COPYFILE_EXCL,
  COPYFILE_FICLONE_FORCE,
} = constants;

const { sep, relative, join, dirname, normalize } = pathModule.posix ? pathModule.posix : pathModule;

// ---------------------------------------- Types

// Node-style errors with a `code` property.
export interface IError extends Error {
  code?: string;
}

export type TData = TDataOut | ArrayBufferView | DataView; // Data formats users can give us.
export type TFlags = string | number;
export type TMode = string | number; // Mode can be a String, although docs say it should be a Number.
export type TTime = number | string | Date;

// ---------------------------------------- Constants

const kMinPoolSpace = 128;

// ---------------------------------------- Flags

export type TFlagsCopy =
  | typeof constants.COPYFILE_EXCL
  | typeof constants.COPYFILE_FICLONE
  | typeof constants.COPYFILE_FICLONE_FORCE;

// ---------------------------------------- Options

// Options for `fs.appendFile` and `fs.appendFileSync`
export interface IAppendFileOptions extends opts.IFileOptions {}

// Options for `fs.watchFile`
export interface IWatchFileOptions {
  persistent?: boolean;
  interval?: number;
}

// Options for `fs.watch`
export interface IWatchOptions extends opts.IOptions {
  persistent?: boolean;
  recursive?: boolean;
}

// ---------------------------------------- Utility functions

export function pathToSteps(path: PathLike): string[] {
  return filenameToSteps(pathToFilename(path));
}

export function dataToStr(data: TData, encoding: string = ENCODING_UTF8): string {
  if (Buffer.isBuffer(data)) return data.toString(encoding);
  else if (data instanceof Uint8Array) return bufferFrom(data).toString(encoding);
  else return String(data);
}

// converts Date or number to a fractional UNIX timestamp
export function toUnixTimestamp(time) {
  // tslint:disable-next-line triple-equals
  if (typeof time === 'string' && +time == (time as any)) {
    return +time;
  }
  if (time instanceof Date) {
    return time.getTime() / 1000;
  }
  if (isFinite(time)) {
    if (time < 0) {
      return Date.now() / 1000;
    }
    return time;
  }
  throw new Error('Cannot parse time: ' + time);
}

function validateUid(uid: number) {
  if (typeof uid !== 'number') throw TypeError(ERRSTR.UID);
}

function validateGid(gid: number) {
  if (typeof gid !== 'number') throw TypeError(ERRSTR.GID);
}

const notImplemented: (...args: any[]) => any = () => {
  throw new Error('Not implemented');
};

/**
 * `Volume` represents a file system.
 */
export class Volume implements FsCallbackApi, FsSynchronousApi {
  public static readonly fromJSON = (json: DirectoryJSON, cwd?: string): Volume =>
    new Volume(Superblock.fromJSON(json, cwd));

  public static readonly fromNestedJSON = (json: NestedDirectoryJSON, cwd?: string): Volume =>
    new Volume(Superblock.fromNestedJSON(json, cwd));

  StatWatcher: new () => StatWatcher;
  ReadStream: new (...args) => misc.IReadStream;
  WriteStream: new (...args) => IWriteStream;
  FSWatcher: new () => FSWatcher;

  realpath: {
    (path: PathLike, callback: misc.TCallback<TDataOut>): void;
    (path: PathLike, options: opts.IRealpathOptions | string, callback: misc.TCallback<TDataOut>): void;
    native: {
      (path: PathLike, callback: misc.TCallback<TDataOut>): void;
      (path: PathLike, options: opts.IRealpathOptions | string, callback: misc.TCallback<TDataOut>): void;
    };
  };

  realpathSync: {
    (path: PathLike, options?: opts.IRealpathOptions | string): TDataOut;
    native: (path: PathLike, options?: opts.IRealpathOptions | string) => TDataOut;
  };

  private promisesApi = new FsPromises(this, FileHandle);

  get promises(): FsPromisesApi {
    if (this.promisesApi === null) throw new Error('Promise is not supported in this environment.');
    return this.promisesApi;
  }

  constructor(public readonly _core: Superblock = new Superblock()) {
    const self = this; // tslint:disable-line no-this-assignment
    this.StatWatcher = class extends StatWatcher {
      constructor() {
        super(self);
      }
    };
    const _ReadStream: new (...args) => misc.IReadStream = FsReadStream as any;
    this.ReadStream = class extends _ReadStream {
      constructor(...args) {
        super(self, ...args);
      }
    } as any as new (...args) => misc.IReadStream;
    const _WriteStream: new (...args) => IWriteStream = FsWriteStream as any;
    this.WriteStream = class extends _WriteStream {
      constructor(...args) {
        super(self, ...args);
      }
    } as any as new (...args) => IWriteStream;
    this.FSWatcher = class extends FSWatcher {
      constructor() {
        super(self);
      }
    };
    const _realpath = (filename: string, encoding: TEncodingExtended | undefined): TDataOut => {
      const realLink = this._core.getResolvedLinkOrThrow(filename, 'realpath');
      return strToEncoding(realLink.getPath() || '/', encoding);
    };
    const realpathImpl = (
      path: PathLike,
      a: misc.TCallback<TDataOut> | opts.IRealpathOptions | string,
      b?: misc.TCallback<TDataOut>,
    ) => {
      const [opts, callback] = getRealpathOptsAndCb(a, b);
      const pathFilename = pathToFilename(path);
      self.wrapAsync(_realpath, [pathFilename, opts.encoding], callback);
    };
    const realpathSyncImpl = (path: PathLike, options?: opts.IRealpathOptions | string): TDataOut =>
      _realpath(pathToFilename(path), getRealpathOptions(options).encoding);
    this.realpath = realpathImpl as any;
    this.realpath.native = realpathImpl as any;
    this.realpathSync = realpathSyncImpl as any;
    this.realpathSync.native = realpathSyncImpl as any;
  }

  private wrapAsync<Args extends any[]>(method: (...args: Args) => void, args: Args, callback: misc.TCallback<any>) {
    validateCallback(callback);
    Promise.resolve().then(() => {
      let result;
      try {
        result = method.apply(this, args);
      } catch (err) {
        callback(err);
        return;
      }
      callback(null, result);
    });
  }

  public toTree(opts: ToTreeOptions = { separator: <'/' | '\\'>sep }): string {
    return toTreeSync(this, opts);
  }

  reset() {
    this._core.reset();
  }

  toJSON(paths?: PathLike | PathLike[], json = {}, isRelative = false, asBuffer = false): DirectoryJSON<string | null> {
    return this._core.toJSON(paths, json, isRelative, asBuffer);
  }

  fromJSON(json: DirectoryJSON, cwd?: string) {
    return this._core.fromJSON(json, cwd);
  }

  fromNestedJSON(json: NestedDirectoryJSON, cwd?: string) {
    return this._core.fromNestedJSON(json, cwd);
  }

  // Legacy interface
  mountSync(mountpoint: string, json: DirectoryJSON) {
    this._core.fromJSON(json, mountpoint);
  }

  public openSync = (path: PathLike, flags: TFlags, mode: TMode = MODE.DEFAULT): number => {
    // Validate (1) mode; (2) path; (3) flags - in that order.
    const modeNum = modeToNumber(mode);
    const fileName = pathToFilename(path);
    const flagsNum = flagsToNumber(flags);
    return this._core.open(fileName, flagsNum, modeNum, !(flagsNum & O_SYMLINK));
  };

  public open: {
    (path: PathLike, flags: TFlags, /* ... */ callback: misc.TCallback<number>): void;
    (path: PathLike, flags: TFlags, mode: TMode, callback: misc.TCallback<number>): void;
  } = (path: PathLike, flags: TFlags, a: TMode | misc.TCallback<number>, b?: misc.TCallback<number>): void => {
    let mode: TMode = a as TMode;
    let callback: misc.TCallback<number> = b as misc.TCallback<number>;
    if (typeof a === 'function') {
      mode = MODE.DEFAULT;
      callback = a;
    }
    mode = mode || MODE.DEFAULT;
    const modeNum = modeToNumber(mode);
    const fileName = pathToFilename(path);
    const flagsNum = flagsToNumber(flags);
    this.wrapAsync(this._core.open, [fileName, flagsNum, modeNum, !(flagsNum & O_SYMLINK)], callback);
  };

  public closeSync = (fd: number) => {
    this._core.close(fd);
  };

  public close = (fd: number, callback: misc.TCallback<void>) => {
    validateFd(fd);
    const file = this._core.getFileByFdOrThrow(fd, 'close');
    this.wrapAsync(this._core.close, [file.fd], callback);
  };

  public readSync = (
    fd: number,
    buffer: Buffer | ArrayBufferView | DataView,
    offset: number,
    length: number,
    position: number | null,
  ): number => {
    validateFd(fd);
    return this._core.read(fd, buffer, offset, length, position);
  };

  public read = (
    fd: number,
    buffer: Buffer | ArrayBufferView | DataView,
    offset: number,
    length: number,
    position: number | null,
    callback: (err?: Error | null, bytesRead?: number, buffer?: Buffer | ArrayBufferView | DataView) => void,
  ) => {
    validateCallback(callback);
    if (length === 0) {
      // This `if` branch is from Node.js
      return queueMicrotask(() => {
        if (callback) callback(null, 0, buffer);
      });
    }
    Promise.resolve().then(() => {
      try {
        const bytes = this._core.read(fd, buffer, offset, length, position);
        callback(null, bytes, buffer);
      } catch (err) {
        callback(err);
      }
    });
  };

  public readv: {
    (fd: number, buffers: ArrayBufferView[], callback: misc.TCallback2<number, ArrayBufferView[]>): void;
    (
      fd: number,
      buffers: ArrayBufferView[],
      position: number | null,
      callback: misc.TCallback2<number, ArrayBufferView[]>,
    ): void;
  } = (
    fd: number,
    buffers: ArrayBufferView[],
    a: number | null | misc.TCallback2<number, ArrayBufferView[]>,
    b?: misc.TCallback2<number, ArrayBufferView[]>,
  ): void => {
    let position: number | null = a as number | null;
    let callback: misc.TCallback2<number, ArrayBufferView[]> = b as misc.TCallback2<number, ArrayBufferView[]>;
    if (typeof a === 'function') [position, callback] = [null, a];
    validateCallback(callback);
    Promise.resolve().then(() => {
      try {
        const bytes = this._core.readv(fd, buffers, position);
        callback(null, bytes, buffers);
      } catch (err) {
        callback(err);
      }
    });
  };

  public readvSync = (fd: number, buffers: ArrayBufferView[], position?: number | null): number => {
    validateFd(fd);
    return this._core.readv(fd, buffers, position ?? null);
  };

  private readonly _readfile = (id: TFileId, flagsNum: number, encoding: BufferEncoding): Buffer | string => {
    let result: Buffer | string;
    const isUserFd = typeof id === 'number';
    const userOwnsFd: boolean = isUserFd && isFd(id);
    let fd: number;
    if (userOwnsFd) fd = id as number;
    else {
      const filename = pathToFilename(id as PathLike);
      const link = this._core.getResolvedLinkOrThrow(filename, 'open');
      const node = link.getNode();
      if (node.isDirectory()) throw createError(ERROR_CODE.EISDIR, 'open', link.getPath());
      fd = this.openSync(id as PathLike, flagsNum);
    }
    try {
      result = bufferToEncoding(this._core.getFileByFdOrThrow(fd).getBuffer(), encoding);
    } finally {
      if (!userOwnsFd) {
        this.closeSync(fd);
      }
    }
    return result;
  };

  public readFileSync = (file: TFileId, options?: opts.IReadFileOptions | string): TDataOut => {
    const opts = getReadFileOptions(options);
    const flagsNum = flagsToNumber(opts.flag);
    return this._readfile(file, flagsNum, opts.encoding as BufferEncoding);
  };

  public readFile: {
    (id: TFileId, callback: misc.TCallback<TDataOut>);
    (id: TFileId, options: opts.IReadFileOptions | string, callback: misc.TCallback<TDataOut>);
  } = (id: TFileId, a: misc.TCallback<TDataOut> | opts.IReadFileOptions | string, b?: misc.TCallback<TDataOut>) => {
    const [opts, callback] = optsAndCbGenerator<opts.IReadFileOptions, misc.TCallback<TDataOut>>(getReadFileOptions)(
      a,
      b,
    );
    const flagsNum = flagsToNumber(opts.flag);
    this.wrapAsync(this._readfile, [id, flagsNum, opts.encoding], callback);
  };

  private _write(fd: number, buf: Buffer, offset?: number, length?: number, position?: number | null): number {
    const file = this._core.getFileByFdOrThrow(fd, 'write');
    if (file.node.isSymlink()) {
      throw createError(ERROR_CODE.EBADF, 'write', file.link.getPath());
    }
    return file.write(buf, offset, length, position === -1 || typeof position !== 'number' ? undefined : position);
  }

  public writeSync: {
    (
      fd: number,
      buffer: Buffer | ArrayBufferView | DataView,
      offset?: number,
      length?: number,
      position?: number | null,
    ): number;
    (fd: number, str: string, position?: number, encoding?: BufferEncoding): number;
  } = (
    fd: number,
    a: string | Buffer | ArrayBufferView | DataView,
    b?: number,
    c?: number | BufferEncoding,
    d?: number,
  ): number => {
    const [, buf, offset, length, position] = getWriteSyncArgs(fd, a, b, c, d);
    return this._write(fd, buf, offset, length, position);
  };

  public write: {
    (fd: number, buffer: Buffer | ArrayBufferView | DataView, callback: (...args) => void);
    (fd: number, buffer: Buffer | ArrayBufferView | DataView, offset: number, callback: (...args) => void);
    (
      fd: number,
      buffer: Buffer | ArrayBufferView | DataView,
      offset: number,
      length: number,
      callback: (...args) => void,
    );
    (
      fd: number,
      buffer: Buffer | ArrayBufferView | DataView,
      offset: number,
      length: number,
      position: number,
      callback: (...args) => void,
    );
    (fd: number, str: string, callback: (...args) => void);
    (fd: number, str: string, position: number, callback: (...args) => void);
    (fd: number, str: string, position: number, encoding: BufferEncoding, callback: (...args) => void);
  } = (fd: number, a?, b?, c?, d?, e?) => {
    const [, asStr, buf, offset, length, position, cb] = getWriteArgs(fd, a, b, c, d, e);
    Promise.resolve().then(() => {
      try {
        const bytes = this._write(fd, buf, offset, length, position);
        if (!asStr) {
          cb(null, bytes, buf);
        } else {
          cb(null, bytes, a);
        }
      } catch (err) {
        cb(err);
      }
    });
  };

  private writevBase(fd: number, buffers: ArrayBufferView[], position: number | null): number {
    const file = this._core.getFileByFdOrThrow(fd);
    let p = position ?? undefined;
    if (p === -1) {
      p = undefined;
    }
    let bytesWritten = 0;
    for (const buffer of buffers) {
      const nodeBuf = Buffer.from(buffer.buffer, buffer.byteOffset, buffer.byteLength);
      const bytes = file.write(nodeBuf, 0, nodeBuf.byteLength, p);
      p = undefined;
      bytesWritten += bytes;
      if (bytes < nodeBuf.byteLength) break;
    }
    return bytesWritten;
  }

  public writev: {
    (fd: number, buffers: ArrayBufferView[], callback: WritevCallback): void;
    (fd: number, buffers: ArrayBufferView[], position: number | null, callback: WritevCallback): void;
  } = (fd: number, buffers: ArrayBufferView[], a: number | null | WritevCallback, b?: WritevCallback): void => {
    let position: number | null = a as number | null;
    let callback: WritevCallback = b as WritevCallback;
    if (typeof a === 'function') [position, callback] = [null, a];
    validateCallback(callback);
    Promise.resolve().then(() => {
      try {
        const bytes = this.writevBase(fd, buffers, position);
        callback(null, bytes, buffers);
      } catch (err) {
        callback(err);
      }
    });
  };

  public writevSync = (fd: number, buffers: ArrayBufferView[], position?: number | null): number => {
    validateFd(fd);
    return this.writevBase(fd, buffers, position ?? null);
  };

  public writeFileSync = (id: TFileId, data: TData, options?: opts.IWriteFileOptions): void => {
    const opts = getWriteFileOptions(options);
    const flagsNum = flagsToNumber(opts.flag);
    const modeNum = modeToNumber(opts.mode);
    const buf = dataToBuffer(data, opts.encoding);
    this._core.writeFile(id, buf, flagsNum, modeNum);
  };

  public writeFile: {
    (id: TFileId, data: TData, callback: misc.TCallback<void>): void;
    (id: TFileId, data: TData, options: opts.IWriteFileOptions | string, callback: misc.TCallback<void>): void;
  } = (
    id: TFileId,
    data: TData,
    a: misc.TCallback<void> | opts.IWriteFileOptions | string,
    b?: misc.TCallback<void>,
  ): void => {
    let options: opts.IWriteFileOptions | string = a as opts.IWriteFileOptions;
    let callback: misc.TCallback<void> | undefined = b;
    if (typeof a === 'function') [options, callback] = [writeFileDefaults, a];
    const cb = validateCallback(callback);
    const opts = getWriteFileOptions(options);
    const flagsNum = flagsToNumber(opts.flag);
    const modeNum = modeToNumber(opts.mode);
    const buf = dataToBuffer(data, opts.encoding);
    this.wrapAsync(this._core.writeFile, [id, buf, flagsNum, modeNum], cb);
  };

  private _copyFile(src: string, dest: string, flags: number) {
    const buf = this.readFileSync(src) as Buffer;
    if (flags & COPYFILE_EXCL && this.existsSync(dest)) throw createError(ERROR_CODE.EEXIST, 'copyFile', src, dest);
    if (flags & COPYFILE_FICLONE_FORCE) throw createError(ERROR_CODE.ENOSYS, 'copyFile', src, dest);
    this._core.writeFile(dest, buf, FLAGS.w, MODE.DEFAULT);
  }

  public copyFileSync = (src: PathLike, dest: PathLike, flags?: TFlagsCopy) => {
    const srcFilename = pathToFilename(src);
    const destFilename = pathToFilename(dest);
    return this._copyFile(srcFilename, destFilename, (flags || 0) | 0);
  };

  public copyFile: {
    (src: PathLike, dest: PathLike, callback: misc.TCallback<void>);
    (src: PathLike, dest: PathLike, flags: TFlagsCopy, callback: misc.TCallback<void>);
  } = (src: PathLike, dest: PathLike, a, b?) => {
    const srcFilename = pathToFilename(src);
    const destFilename = pathToFilename(dest);
    let flags: TFlagsCopy;
    let callback: misc.TCallback<void>;
    if (typeof a === 'function') [flags, callback] = [0, a];
    else [flags, callback] = [a, b];
    validateCallback(callback);
    this.wrapAsync(this._copyFile, [srcFilename, destFilename, flags], callback);
  };

  private readonly _cp = (
    src: string,
    dest: string,
    options: opts.ICpOptions & { filter?: (src: string, dest: string) => boolean },
  ): void => {
    if (options.filter && !options.filter(src, dest)) return;
    const srcStat = options.dereference ? this.statSync(src) : this.lstatSync(src);
    let destStat: Stats | null = null;
    try {
      destStat = this.lstatSync(dest);
    } catch (err) {
      if ((err as any).code !== 'ENOENT') {
        throw err;
      }
    }
    // Check if src and dest are the same (both exist and have same inode)
    if (destStat && srcStat.ino === destStat.ino && srcStat.dev === destStat.dev)
      throw createError(ERROR_CODE.EINVAL, 'cp', src, dest);
    // Check type compatibility
    if (destStat) {
      if (srcStat.isDirectory() && !destStat.isDirectory()) throw createError(ERROR_CODE.EISDIR, 'cp', src, dest);
      if (!srcStat.isDirectory() && destStat.isDirectory()) throw createError(ERROR_CODE.ENOTDIR, 'cp', src, dest);
    }
    // Check if trying to copy directory to subdirectory of itself
    if (srcStat.isDirectory() && this.isSrcSubdir(src, dest)) throw createError(ERROR_CODE.EINVAL, 'cp', src, dest);
    ENDURE_PARENT_DIR_EXISTS: {
      const parent = dirname(dest);
      if (!this.existsSync(parent)) this.mkdirSync(parent, { recursive: true });
    }
    // Handle different file types
    if (srcStat.isDirectory()) {
      if (!options.recursive) throw createError(ERROR_CODE.EISDIR, 'cp', src);
      this.cpDirSync(srcStat, destStat, src, dest, options);
    } else if (srcStat.isFile() || srcStat.isCharacterDevice() || srcStat.isBlockDevice()) {
      this.cpFileSync(srcStat, destStat, src, dest, options);
    } else if (srcStat.isSymbolicLink() && !options.dereference) {
      // Only handle as symlink if not dereferencing
      this.cpSymlinkSync(destStat, src, dest, options);
    } else {
      throw createError(ERROR_CODE.EINVAL, 'cp', src);
    }
  };

  private isSrcSubdir(src: string, dest: string): boolean {
    try {
      const normalizedSrc = normalize(src.startsWith('/') ? src : '/' + src);
      const normalizedDest = normalize(dest.startsWith('/') ? dest : '/' + dest);
      if (normalizedSrc === normalizedDest) return true;
      // Check if dest is under src by using relative path
      // If dest is under src, the relative path from src to dest won't start with '..'
      const relativePath = relative(normalizedSrc, normalizedDest);
      // If relative path is empty or doesn't start with '..', dest is under src
      return relativePath === '' || (!relativePath.startsWith('..') && !pathModule.isAbsolute(relativePath));
    } catch (error) {
      // If path operations fail, assume it's safe (don't block the copy)
      return false;
    }
  }

  private cpFileSync(
    srcStat: Stats,
    destStat: Stats | null,
    src: string,
    dest: string,
    options: opts.ICpOptions & { filter?: (src: string, dest: string) => boolean },
  ): void {
    if (destStat) {
      if (options.errorOnExist) throw createError(ERROR_CODE.EEXIST, 'cp', dest);
      if (!options.force) return;
      this.unlinkSync(dest);
    }
    // Copy the file
    this.copyFileSync(src, dest, options.mode);
    // Preserve timestamps if requested
    if (options.preserveTimestamps) this.utimesSync(dest, srcStat.atime, srcStat.mtime);
    // Set file mode
    this.chmodSync(dest, Number(srcStat.mode));
  }

  private cpDirSync(
    srcStat: Stats,
    destStat: Stats | null,
    src: string,
    dest: string,
    options: opts.ICpOptions & { filter?: (src: string, dest: string) => boolean },
  ): void {
    if (!destStat) {
      this.mkdirSync(dest);
    }
    // Read directory contents
    const entries = this.readdirSync(src);
    for (const entry of entries) {
      const srcItem = join(src, entry);
      const destItem = join(dest, entry);
      // Apply filter to each item
      if (options.filter && !options.filter(srcItem, destItem)) {
        continue;
      }
      this._cp(srcItem, destItem, options);
    }
    // Set directory mode
    this.chmodSync(dest, Number(srcStat.mode));
  }

  private cpSymlinkSync(
    destStat: Stats | null,
    src: string,
    dest: string,
    options: opts.ICpOptions & { filter?: (src: string, dest: string) => boolean },
  ): void {
    let linkTarget = String(this.readlinkSync(src));
    if (!options.verbatimSymlinks && !pathModule.isAbsolute(linkTarget))
      linkTarget = resolveCrossPlatform(dirname(src), linkTarget);
    if (destStat) this.unlinkSync(dest);
    this.symlinkSync(linkTarget, dest);
  }

  public linkSync = (existingPath: PathLike, newPath: PathLike) => {
    const existingPathFilename = pathToFilename(existingPath);
    const newPathFilename = pathToFilename(newPath);
    this._core.link(existingPathFilename, newPathFilename);
  };

  public link = (existingPath: PathLike, newPath: PathLike, callback: misc.TCallback<void>) => {
    const existingPathFilename = pathToFilename(existingPath);
    const newPathFilename = pathToFilename(newPath);
    this.wrapAsync(this._core.link, [existingPathFilename, newPathFilename], callback);
  };

  public unlinkSync = (path: PathLike) => {
    const filename = pathToFilename(path);
    this._core.unlink(filename);
  };

  public unlink = (path: PathLike, callback: misc.TCallback<void>): void => {
    const filename = pathToFilename(path);
    this.wrapAsync(this._core.unlink, [filename], callback);
  };

  /**
   * `type` argument works only on Windows.
   * @param target
   * @param path
   * @param type
   */
  public symlinkSync = (target: PathLike, path: PathLike, type?: symlink.Type) => {
    const targetFilename = pathToFilename(target);
    const pathFilename = pathToFilename(path);
    this._core.symlink(targetFilename, pathFilename);
  };

  public symlink: {
    (target: PathLike, path: PathLike, callback: misc.TCallback<void>);
    (target: PathLike, path: PathLike, type: symlink.Type, callback: misc.TCallback<void>);
  } = (target: PathLike, path: PathLike, a: symlink.Type | misc.TCallback<void>, b?: misc.TCallback<void>) => {
    const callback: misc.TCallback<void> = validateCallback(typeof a === 'function' ? a : b);
    const targetFilename = pathToFilename(target);
    const pathFilename = pathToFilename(path);
    this.wrapAsync(this._core.symlink, [targetFilename, pathFilename], callback);
  };

  private readonly _lstat = (
    filename: string,
    bigint = false,
    throwIfNoEntry = false,
  ): Stats<number | bigint> | undefined => {
    let link: Link;
    try {
      link = this._core.getLinkOrThrow(filename, 'lstat');
    } catch (err) {
      if (err.code === ERROR_CODE.ENOENT && !throwIfNoEntry) return undefined;
      else throw err;
    }
    return Stats.build(link.getNode(), bigint);
  };

  public lstatSync: {
    (path: PathLike): Stats<number>;
    (path: PathLike, options: { throwIfNoEntry?: true | undefined }): Stats<number>;
    (path: PathLike, options: { bigint: false; throwIfNoEntry?: true | undefined }): Stats<number>;
    (path: PathLike, options: { bigint: true; throwIfNoEntry?: true | undefined }): Stats<bigint>;
    (path: PathLike, options: { throwIfNoEntry: false }): Stats<number> | undefined;
    (path: PathLike, options: { bigint: false; throwIfNoEntry: false }): Stats<number> | undefined;
    (path: PathLike, options: { bigint: true; throwIfNoEntry: false }): Stats<bigint> | undefined;
  } = (path, options?) => {
    const { throwIfNoEntry = true, bigint = false } = getStatOptions(options);
    return this._lstat(pathToFilename(path), bigint as any, throwIfNoEntry as any) as any;
  };

  // TODO: make it prop
  lstat(path: PathLike, callback: misc.TCallback<Stats>): void;
  lstat(path: PathLike, options: opts.IStatOptions, callback: misc.TCallback<Stats>): void;
  lstat(path: PathLike, a: misc.TCallback<Stats> | opts.IStatOptions, b?: misc.TCallback<Stats>): void {
    const [{ throwIfNoEntry = true, bigint = false }, callback] = getStatOptsAndCb(a, b);
    this.wrapAsync(this._lstat, [pathToFilename(path), bigint, throwIfNoEntry], callback);
  }

  // TODO: make it prop
  private _stat(filename: string): Stats<number>;
  private _stat(filename: string, bigint: false, throwIfNoEntry: true): Stats<number>;
  private _stat(filename: string, bigint: true, throwIfNoEntry: true): Stats<bigint>;
  private _stat(filename: string, bigint: true, throwIfNoEntry: false): Stats<bigint> | undefined;
  private _stat(filename: string, bigint: false, throwIfNoEntry: false): Stats<number> | undefined;
  private _stat(filename: string, bigint = false, throwIfNoEntry = true): Stats | undefined {
    let link: Link;
    try {
      link = this._core.getResolvedLinkOrThrow(filename, 'stat');
    } catch (err) {
      if (err.code === ERROR_CODE.ENOENT && !throwIfNoEntry) return undefined;
      else throw err;
    }
    return Stats.build(link.getNode(), bigint);
  }

  // TODO: make it prop
  statSync(path: PathLike): Stats<number>;
  statSync(path: PathLike, options: { throwIfNoEntry?: true }): Stats<number>;
  statSync(path: PathLike, options: { throwIfNoEntry: false }): Stats<number> | undefined;
  statSync(path: PathLike, options: { bigint: false; throwIfNoEntry?: true }): Stats<number>;
  statSync(path: PathLike, options: { bigint: true; throwIfNoEntry?: true }): Stats<bigint>;
  statSync(path: PathLike, options: { bigint: false; throwIfNoEntry: false }): Stats<number> | undefined;
  statSync(path: PathLike, options: { bigint: true; throwIfNoEntry: false }): Stats<bigint> | undefined;
  statSync(path: PathLike, options?: opts.IStatOptions): Stats | undefined {
    const { bigint = true, throwIfNoEntry = true } = getStatOptions(options);

    return this._stat(pathToFilename(path), bigint as any, throwIfNoEntry as any);
  }

  // TODO: make it prop
  stat(path: PathLike, callback: misc.TCallback<Stats>): void;
  stat(path: PathLike, options: opts.IStatOptions, callback: misc.TCallback<Stats>): void;
  stat(path: PathLike, a: misc.TCallback<Stats> | opts.IStatOptions, b?: misc.TCallback<Stats>): void {
    const [{ bigint = false, throwIfNoEntry = true }, callback] = getStatOptsAndCb(a, b);
    this.wrapAsync(this._stat, [pathToFilename(path), bigint, throwIfNoEntry], callback);
  }

  // TODO: make it prop
  private fstatBase(fd: number): Stats<number>;
  private fstatBase(fd: number, bigint: false): Stats<number>;
  private fstatBase(fd: number, bigint: true): Stats<bigint>;
  private fstatBase(fd: number, bigint: boolean = false): Stats {
    const file = this._core.getFileByFd(fd);
    if (!file) throw createError(ERROR_CODE.EBADF, 'fstat');
    return Stats.build(file.node, bigint);
  }

  // TODO: make it prop
  fstatSync(fd: number): Stats<number>;
  fstatSync(fd: number, options: { bigint: false }): Stats<number>;
  fstatSync(fd: number, options: { bigint: true }): Stats<bigint>;
  fstatSync(fd: number, options?: opts.IFStatOptions): Stats {
    return this.fstatBase(fd, getStatOptions(options).bigint as any);
  }

  // TODO: make it prop
  fstat(fd: number, callback: misc.TCallback<Stats>): void;
  fstat(fd: number, options: opts.IFStatOptions, callback: misc.TCallback<Stats>): void;
  fstat(fd: number, a: misc.TCallback<Stats> | opts.IFStatOptions, b?: misc.TCallback<Stats>): void {
    const [opts, callback] = getStatOptsAndCb(a, b);
    this.wrapAsync(this.fstatBase, [fd, opts.bigint], callback);
  }

  public renameSync = (oldPath: PathLike, newPath: PathLike) => {
    const oldPathFilename = pathToFilename(oldPath);
    const newPathFilename = pathToFilename(newPath);
    this._core.rename(oldPathFilename, newPathFilename);
  };

  public rename = (oldPath: PathLike, newPath: PathLike, callback: misc.TCallback<void>) => {
    const oldPathFilename = pathToFilename(oldPath);
    const newPathFilename = pathToFilename(newPath);
    this.wrapAsync(this._core.rename, [oldPathFilename, newPathFilename], callback);
  };

  private _exists(filename: string): boolean {
    return !!this._stat(filename);
  }

  public existsSync = (path: PathLike): boolean => {
    try {
      return this._exists(pathToFilename(path));
    } catch (err) {
      return false;
    }
  };

  public exists = (path: PathLike, callback: (exists: boolean) => void) => {
    const filename = pathToFilename(path);
    if (typeof callback !== 'function') throw Error(ERRSTR.CB);
    Promise.resolve().then(() => {
      try {
        callback(this._exists(filename));
      } catch (err) {
        callback(false);
      }
    });
  };

  private _access(filename: string, mode: number) {
    // TODO: Need to check mode?
    this._core.getLinkOrThrow(filename, 'access');
  }

  public accessSync = (path: PathLike, mode: number = F_OK) => {
    const filename = pathToFilename(path);
    mode = mode | 0;
    this._access(filename, mode);
  };

  public access: {
    (path: PathLike, callback: misc.TCallback<void>);
    (path: PathLike, mode: number, callback: misc.TCallback<void>);
  } = (path: PathLike, a: misc.TCallback<void> | number, b?: misc.TCallback<void>) => {
    let mode: number = F_OK;
    let callback: misc.TCallback<void>;
    if (typeof a !== 'function') [mode, callback] = [a | 0, validateCallback(b)];
    else callback = a;
    const filename = pathToFilename(path);
    this.wrapAsync(this._access, [filename, mode], callback);
  };

  public appendFileSync = (id: TFileId, data: TData, options?: IAppendFileOptions | string) => {
    const opts = getAppendFileOpts(options);
    // Force append behavior when using a supplied file descriptor.
    if (!opts.flag || isFd(id)) opts.flag = 'a';
    this.writeFileSync(id, data, opts);
  };

  public appendFile: {
    (id: TFileId, data: TData, callback: misc.TCallback<void>);
    (id: TFileId, data: TData, options: IAppendFileOptions | string, callback: misc.TCallback<void>);
  } = (id: TFileId, data: TData, a, b?) => {
    const [opts, callback] = getAppendFileOptsAndCb(a, b);
    // Force append behavior when using a supplied file descriptor.
    if (!opts.flag || isFd(id)) opts.flag = 'a';
    this.writeFile(id, data, opts, callback);
  };

  private readonly _readdir = (filename: string, options: opts.IReaddirOptions): TDataOut[] | Dirent[] => {
    const steps = filenameToSteps(filename);
    const link: Link = this._core.getResolvedLinkOrThrow(filename, 'scandir');
    const node = link.getNode();
    if (!node.isDirectory()) throw createError(ERROR_CODE.ENOTDIR, 'scandir', filename);
    // Check we have permissions
    if (!node.canRead()) throw createError(ERROR_CODE.EACCES, 'scandir', filename);
    const list: Dirent[] = []; // output list
    for (const name of link.children.keys()) {
      const child = link.getChild(name);
      if (!child || name === '.' || name === '..') continue;
      list.push(Dirent.build(child, options.encoding));
      // recursion
      if (options.recursive && child.children.size) {
        const recurseOptions = { ...options, recursive: true, withFileTypes: true };
        const childList = this._readdir(child.getPath(), recurseOptions) as Dirent[];
        list.push(...childList);
      }
    }
    if (!isWin && options.encoding !== 'buffer')
      list.sort((a, b) => {
        if (a.name < b.name) return -1;
        if (a.name > b.name) return 1;
        return 0;
      });
    if (options.withFileTypes) return list;
    let filename2 = filename;
    if (isWin) filename2 = filename2.replace(/\\/g, '/');
    return list.map(dirent => {
      if (options.recursive) {
        let fullPath = pathModule.join(dirent.parentPath, dirent.name.toString());
        if (isWin) {
          fullPath = fullPath.replace(/\\/g, '/');
        }
        return fullPath.replace(filename2 + pathModule.posix.sep, '');
      }
      return dirent.name;
    });
  };

  public readdirSync = (path: PathLike, options?: opts.IReaddirOptions | string): TDataOut[] | Dirent[] => {
    const opts = getReaddirOptions(options);
    const filename = pathToFilename(path);
    return this._readdir(filename, opts);
  };

  public readdir: {
    (path: PathLike, callback: misc.TCallback<TDataOut[] | Dirent[]>);
    (path: PathLike, options: opts.IReaddirOptions | string, callback: misc.TCallback<TDataOut[] | Dirent[]>);
  } = (path: PathLike, a?, b?) => {
    const [options, callback] = getReaddirOptsAndCb(a, b);
    const filename = pathToFilename(path);
    this.wrapAsync(this._readdir, [filename, options], callback);
  };

  private readonly _readlink = (filename: string, encoding: TEncodingExtended | undefined): TDataOut => {
    const link = this._core.getLinkOrThrow(filename, 'readlink');
    const node = link.getNode();
    if (!node.isSymlink()) throw createError(ERROR_CODE.EINVAL, 'readlink', filename);
    return strToEncoding(node.symlink, encoding);
  };

  public readlinkSync = (path: PathLike, options?: opts.IOptions): TDataOut => {
    const opts = getDefaultOpts(options);
    const filename = pathToFilename(path);
    return this._readlink(filename, opts.encoding);
  };

  public readlink: {
    (path: PathLike, callback: misc.TCallback<TDataOut>);
    (path: PathLike, options: opts.IOptions, callback: misc.TCallback<TDataOut>);
  } = (path: PathLike, a: misc.TCallback<TDataOut> | opts.IOptions, b?: misc.TCallback<TDataOut>) => {
    const [opts, callback] = getDefaultOptsAndCb(a, b);
    const filename = pathToFilename(path);
    this.wrapAsync(this._readlink, [filename, opts.encoding], callback);
  };

  private readonly _fsync = (fd: number): void => {
    this._core.getFileByFdOrThrow(fd, 'fsync');
  };

  public fsyncSync = (fd: number): void => {
    this._fsync(fd);
  };

  public fsync = (fd: number, callback: misc.TCallback<void>): void => {
    this.wrapAsync(this._fsync, [fd], callback);
  };

  private readonly _fdatasync = (fd: number): void => {
    this._core.getFileByFdOrThrow(fd, 'fdatasync');
  };

  public fdatasyncSync = (fd: number): void => {
    this._fdatasync(fd);
  };

  public fdatasync = (fd: number, callback: misc.TCallback<void>) => {
    this.wrapAsync(this._fdatasync, [fd], callback);
  };

  private readonly _ftruncate = (fd: number, len?: number): void => {
    const file = this._core.getFileByFdOrThrow(fd, 'ftruncate');
    file.truncate(len);
  };

  public ftruncateSync = (fd: number, len?: number): void => {
    this._ftruncate(fd, len);
  };

  public ftruncate: {
    (fd: number, callback: misc.TCallback<void>);
    (fd: number, len: number, callback: misc.TCallback<void>);
  } = (fd: number, a: misc.TCallback<void> | number, b?: misc.TCallback<void>) => {
    const len: number = typeof a === 'number' ? a : 0;
    const callback: misc.TCallback<void> = validateCallback(typeof a === 'number' ? b : a);
    this.wrapAsync(this._ftruncate, [fd, len], callback);
  };

  private readonly _truncate = (path: PathLike, len?: number): void => {
    const fd = this.openSync(path, 'r+');
    try {
      this.ftruncateSync(fd, len);
    } finally {
      this.closeSync(fd);
    }
  };

  /**
   * `id` should be a file descriptor or a path. `id` as file descriptor will
   * not be supported soon.
   */
  public truncateSync = (id: TFileId, len?: number): void => {
    if (isFd(id)) return this.ftruncateSync(id as number, len);
    this._truncate(id as PathLike, len);
  };

  public truncate: {
    (id: TFileId, callback: misc.TCallback<void>);
    (id: TFileId, len: number, callback: misc.TCallback<void>);
  } = (id: TFileId, a: misc.TCallback<void> | number, b?: misc.TCallback<void>) => {
    const len: number = typeof a === 'number' ? a : 0;
    const callback: misc.TCallback<void> = validateCallback(typeof a === 'number' ? b : a);
    if (isFd(id)) return this.ftruncate(id as number, len, callback);
    this.wrapAsync(this._truncate, [id as string, len], callback);
  };

  private readonly _futimes = (fd: number, atime: number, mtime: number): void => {
    const file = this._core.getFileByFdOrThrow(fd, 'futimes');
    const node = file.node;
    node.atime = new Date(atime * 1000);
    node.mtime = new Date(mtime * 1000);
  };

  public futimesSync = (fd: number, atime: TTime, mtime: TTime): void => {
    this._futimes(fd, toUnixTimestamp(atime), toUnixTimestamp(mtime));
  };

  public futimes = (fd: number, atime: TTime, mtime: TTime, callback: misc.TCallback<void>) => {
    this.wrapAsync(this._futimes, [fd, toUnixTimestamp(atime), toUnixTimestamp(mtime)], callback);
  };

  private readonly _utimes = (filename: string, atime: number, mtime: number, followSymlinks: boolean = true): void => {
    const core = this._core;
    const link = followSymlinks
      ? core.getResolvedLinkOrThrow(filename, 'utimes')
      : core.getLinkOrThrow(filename, 'lutimes');
    const node = link.getNode();
    node.atime = new Date(atime * 1000);
    node.mtime = new Date(mtime * 1000);
  };

  public utimesSync = (path: PathLike, atime: TTime, mtime: TTime): void => {
    this._utimes(pathToFilename(path), toUnixTimestamp(atime), toUnixTimestamp(mtime), true);
  };

  public utimes = (path: PathLike, atime: TTime, mtime: TTime, callback: misc.TCallback<void>) => {
    this.wrapAsync(
      this._utimes,
      [pathToFilename(path), toUnixTimestamp(atime), toUnixTimestamp(mtime), true],
      callback,
    );
  };

  public lutimesSync = (path: PathLike, atime: TTime, mtime: TTime): void => {
    this._utimes(pathToFilename(path), toUnixTimestamp(atime), toUnixTimestamp(mtime), false);
  };

  public lutimes = (path: PathLike, atime: TTime, mtime: TTime, callback: misc.TCallback<void>): void => {
    this.wrapAsync(
      this._utimes,
      [pathToFilename(path), toUnixTimestamp(atime), toUnixTimestamp(mtime), false],
      callback,
    );
  };

  public mkdirSync: {
    (path: PathLike, options: opts.IMkdirOptions & { recursive: true }): string | undefined;
    (path: PathLike, options?: TMode | (opts.IMkdirOptions & { recursive?: false })): void;
    (path: PathLike, options?: TMode | opts.IMkdirOptions): string | undefined;
  } = (path: PathLike, options?: TMode | opts.IMkdirOptions): string | undefined => {
    const opts = getMkdirOptions(options);
    const modeNum = modeToNumber(opts.mode, 0o777);
    const filename = pathToFilename(path);
    if (opts.recursive) return this._core.mkdirp(filename, modeNum);
    this._core.mkdir(filename, modeNum);
  };

  public mkdir: {
    (path: PathLike, callback: misc.TCallback<void>);
    (path: PathLike, mode: TMode | (opts.IMkdirOptions & { recursive?: false }), callback: misc.TCallback<void>);
    (path: PathLike, mode: opts.IMkdirOptions & { recursive: true }, callback: misc.TCallback<string>);
    (path: PathLike, mode: TMode | opts.IMkdirOptions, callback: misc.TCallback<string>);
  } = (
    path: PathLike,
    a: misc.TCallback<void> | TMode | opts.IMkdirOptions,
    b?: misc.TCallback<string> | misc.TCallback<void>,
  ): void => {
    const opts: TMode | opts.IMkdirOptions = getMkdirOptions(a);
    const callback = validateCallback(typeof a === 'function' ? a : b!);
    const modeNum = modeToNumber(opts.mode, 0o777);
    const filename = pathToFilename(path);
    if (opts.recursive) this.wrapAsync(this._core.mkdirp, [filename, modeNum], callback);
    else this.wrapAsync(this._core.mkdir, [filename, modeNum], callback);
  };

  private readonly _mkdtemp = (prefix: string, encoding?: TEncodingExtended, retry: number = 5): TDataOut => {
    const filename = prefix + genRndStr6();
    try {
      this._core.mkdir(filename, MODE.DIR);
      return strToEncoding(filename, encoding);
    } catch (err) {
      if (err.code === ERROR_CODE.EEXIST) {
        if (retry > 1) return this._mkdtemp(prefix, encoding, retry - 1);
        else throw Error('Could not create temp dir.');
      } else throw err;
    }
  };

  public mkdtempSync = (prefix: string, options?: opts.IOptions): TDataOut => {
    const { encoding } = getDefaultOpts(options);
    if (!prefix || typeof prefix !== 'string') throw new TypeError('filename prefix is required');
    nullCheck(prefix);
    return this._mkdtemp(prefix, encoding);
  };

  public mkdtemp: {
    (prefix: string, callback: misc.TCallback<string>);
    (prefix: string, options: opts.IOptions, callback: misc.TCallback<string>);
  } = (prefix: string, a: misc.TCallback<string> | opts.IOptions, b?: misc.TCallback<string>) => {
    const [{ encoding }, callback] = getDefaultOptsAndCb(a, b);
    if (!prefix || typeof prefix !== 'string') throw new TypeError('filename prefix is required');
    if (!nullCheck(prefix)) return;
    this.wrapAsync(this._mkdtemp, [prefix, encoding], callback);
  };

  public rmdirSync = (path: PathLike, options?: opts.IRmdirOptions) => {
    const opts = getRmdirOptions(options);
    this._core.rmdir(pathToFilename(path), opts.recursive);
  };

  public rmdir: {
    (path: PathLike, callback: misc.TCallback<void>);
    (path: PathLike, options: opts.IRmdirOptions, callback: misc.TCallback<void>);
  } = (path: PathLike, a: misc.TCallback<void> | opts.IRmdirOptions, b?: misc.TCallback<void>) => {
    const opts: opts.IRmdirOptions = getRmdirOptions(a);
    const callback: misc.TCallback<void> = validateCallback(typeof a === 'function' ? a : b);
    this.wrapAsync(this._core.rmdir, [pathToFilename(path), opts.recursive], callback);
  };

  public rmSync = (path: PathLike, options?: opts.IRmOptions): void => {
    this._core.rm(pathToFilename(path), options?.force, options?.recursive);
  };

  public rm: {
    (path: PathLike, callback: misc.TCallback<void>): void;
    (path: PathLike, options: opts.IRmOptions, callback: misc.TCallback<void>): void;
  } = (path: PathLike, a: misc.TCallback<void> | opts.IRmOptions, b?: misc.TCallback<void>): void => {
    const [opts, callback] = getRmOptsAndCb(a, b);
    this.wrapAsync(this._core.rm, [pathToFilename(path), opts?.force, opts?.recursive], callback);
  };

  private readonly _fchmod = (fd: number, modeNum: number): void => {
    const file = this._core.getFileByFdOrThrow(fd, 'fchmod');
    file.chmod(modeNum);
  };

  public fchmodSync = (fd: number, mode: TMode): void => {
    this._fchmod(fd, modeToNumber(mode));
  };

  public fchmod = (fd: number, mode: TMode, callback: misc.TCallback<void>): void => {
    this.wrapAsync(this._fchmod, [fd, modeToNumber(mode)], callback);
  };

  private readonly _chmod = (filename: string, modeNum: number, followSymlinks: boolean = true): void => {
    const link = followSymlinks
      ? this._core.getResolvedLinkOrThrow(filename, 'chmod')
      : this._core.getLinkOrThrow(filename, 'chmod');
    const node = link.getNode();
    node.chmod(modeNum);
  };

  public chmodSync = (path: PathLike, mode: TMode) => {
    const modeNum = modeToNumber(mode);
    const filename = pathToFilename(path);
    this._chmod(filename, modeNum, true);
  };

  public chmod = (path: PathLike, mode: TMode, callback: misc.TCallback<void>) => {
    const modeNum = modeToNumber(mode);
    const filename = pathToFilename(path);
    this.wrapAsync(this._chmod, [filename, modeNum], callback);
  };

  private readonly _lchmod = (filename: string, modeNum: number): void => {
    this._chmod(filename, modeNum, false);
  };

  public lchmodSync = (path: PathLike, mode: TMode): void => {
    const modeNum = modeToNumber(mode);
    const filename = pathToFilename(path);
    this._lchmod(filename, modeNum);
  };

  public lchmod = (path: PathLike, mode: TMode, callback: misc.TCallback<void>): void => {
    const modeNum = modeToNumber(mode);
    const filename = pathToFilename(path);
    this.wrapAsync(this._lchmod, [filename, modeNum], callback);
  };

  private readonly _fchown = (fd: number, uid: number, gid: number) => {
    this._core.getFileByFdOrThrow(fd, 'fchown').chown(uid, gid);
  };

  public fchownSync = (fd: number, uid: number, gid: number) => {
    validateUid(uid);
    validateGid(gid);
    this._fchown(fd, uid, gid);
  };

  public fchown = (fd: number, uid: number, gid: number, callback: misc.TCallback<void>) => {
    validateUid(uid);
    validateGid(gid);
    this.wrapAsync(this._fchown, [fd, uid, gid], callback);
  };

  private readonly _chown = (filename: string, uid: number, gid: number) => {
    const link = this._core.getResolvedLinkOrThrow(filename, 'chown');
    const node = link.getNode();
    node.chown(uid, gid);
  };

  public chownSync = (path: PathLike, uid: number, gid: number) => {
    validateUid(uid);
    validateGid(gid);
    this._chown(pathToFilename(path), uid, gid);
  };

  public chown = (path: PathLike, uid: number, gid: number, callback: misc.TCallback<void>) => {
    validateUid(uid);
    validateGid(gid);
    this.wrapAsync(this._chown, [pathToFilename(path), uid, gid], callback);
  };

  private readonly _lchown = (filename: string, uid: number, gid: number) => {
    this._core.getLinkOrThrow(filename, 'lchown').getNode().chown(uid, gid);
  };

  public lchownSync = (path: PathLike, uid: number, gid: number) => {
    validateUid(uid);
    validateGid(gid);
    this._lchown(pathToFilename(path), uid, gid);
  };

  public lchown = (path: PathLike, uid: number, gid: number, callback: misc.TCallback<void>) => {
    validateUid(uid);
    validateGid(gid);
    this.wrapAsync(this._lchown, [pathToFilename(path), uid, gid], callback);
  };

  private statWatchers: Record<string, StatWatcher> = {};

  watchFile(path: PathLike, listener: (curr: Stats, prev: Stats) => void): StatWatcher;
  watchFile(path: PathLike, options: IWatchFileOptions, listener: (curr: Stats, prev: Stats) => void): StatWatcher;
  watchFile(path: PathLike, a, b?): StatWatcher {
    const filename = pathToFilename(path);

    let options: IWatchFileOptions | null = a;
    let listener: (curr: Stats, prev: Stats) => void = b;

    if (typeof options === 'function') {
      listener = a;
      options = null;
    }

    if (typeof listener !== 'function') {
      throw Error('"watchFile()" requires a listener function');
    }

    let interval = 5007;
    let persistent = true;

    if (options && typeof options === 'object') {
      if (typeof options.interval === 'number') interval = options.interval;
      if (typeof options.persistent === 'boolean') persistent = options.persistent;
    }

    let watcher: StatWatcher = this.statWatchers[filename];

    if (!watcher) {
      watcher = new this.StatWatcher();
      watcher.start(filename, persistent, interval);
      this.statWatchers[filename] = watcher;
    }

    watcher.addListener('change', listener);
    return watcher;
  }

  unwatchFile(path: PathLike, listener?: (curr: Stats, prev: Stats) => void) {
    const filename = pathToFilename(path);
    const watcher = this.statWatchers[filename];
    if (!watcher) return;

    if (typeof listener === 'function') {
      watcher.removeListener('change', listener);
    } else {
      watcher.removeAllListeners('change');
    }

    if (watcher.listenerCount('change') === 0) {
      watcher.stop();
      delete this.statWatchers[filename];
    }
  }

  createReadStream(path: misc.PathLike, options?: opts.IReadStreamOptions | string): misc.IReadStream {
    return new this.ReadStream(path, options);
  }

  createWriteStream(path: PathLike, options?: opts.IWriteStreamOptions | string): IWriteStream {
    return new this.WriteStream(path, options);
  }

  // watch(path: PathLike): FSWatcher;
  // watch(path: PathLike, options?: IWatchOptions | string): FSWatcher;
  watch(
    path: PathLike,
    options?: IWatchOptions | string,
    listener?: (eventType: string, filename: string) => void,
  ): FSWatcher {
    const filename = pathToFilename(path);
    let givenOptions: typeof options | null = options;

    if (typeof options === 'function') {
      listener = options;
      givenOptions = null;
    }

    // tslint:disable-next-line prefer-const
    let { persistent, recursive, encoding }: IWatchOptions = getDefaultOpts(givenOptions);
    if (persistent === undefined) persistent = true;
    if (recursive === undefined) recursive = false;

    const watcher = new this.FSWatcher();
    watcher.start(filename, persistent, recursive, encoding as BufferEncoding);

    if (listener) {
      watcher.addListener('change', listener);
    }

    return watcher;
  }

  public cpSync = (src: string | URL, dest: string | URL, options?: opts.ICpOptions): void => {
    const srcFilename = pathToFilename(src as misc.PathLike);
    const destFilename = pathToFilename(dest as misc.PathLike);
    const opts_: opts.ICpOptions & { filter?: (src: string, dest: string) => boolean } = {
      dereference: options?.dereference ?? false,
      errorOnExist: options?.errorOnExist ?? false,
      filter: options?.filter,
      force: options?.force ?? true,
      mode: options?.mode ?? 0,
      preserveTimestamps: options?.preserveTimestamps ?? false,
      recursive: options?.recursive ?? false,
      verbatimSymlinks: options?.verbatimSymlinks ?? false,
    };
    return this._cp(srcFilename, destFilename, opts_);
  };

  public cp: {
    (src: string | URL, dest: string | URL, callback: misc.TCallback<void>);
    (src: string | URL, dest: string | URL, options: opts.ICpOptions, callback: misc.TCallback<void>);
  } = (
    src: string | URL,
    dest: string | URL,
    a?: opts.ICpOptions | misc.TCallback<void>,
    b?: misc.TCallback<void>,
  ): void => {
    const srcFilename = pathToFilename(src as misc.PathLike);
    const destFilename = pathToFilename(dest as misc.PathLike);
    let options: Partial<opts.ICpOptions>;
    let callback: misc.TCallback<void>;
    if (typeof a === 'function') [options, callback] = [{}, a];
    else [options, callback] = [a || {}, b!];
    validateCallback(callback);
    const opts_: opts.ICpOptions & { filter?: (src: string, dest: string) => boolean } = {
      dereference: options?.dereference ?? false,
      errorOnExist: options?.errorOnExist ?? false,
      filter: options?.filter,
      force: options?.force ?? true,
      mode: options?.mode ?? 0,
      preserveTimestamps: options?.preserveTimestamps ?? false,
      recursive: options?.recursive ?? false,
      verbatimSymlinks: options?.verbatimSymlinks ?? false,
    };
    this.wrapAsync(this._cp, [srcFilename, destFilename, opts_], callback);
  };

<<<<<<< HEAD
  private _statfs(filename: string): StatFs<number>;
  private _statfs(filename: string, bigint: false): StatFs<number>;
  private _statfs(filename: string, bigint: true): StatFs<bigint>;
  private _statfs(filename: string, bigint = false): StatFs {
    // Verify the path exists to match Node.js behavior
    this._core.getResolvedLinkOrThrow(filename, 'statfs');
    return StatFs.build(this._core, bigint);
  }

  statfsSync(path: PathLike): StatFs<number>;
  statfsSync(path: PathLike, options: { bigint: false }): StatFs<number>;
  statfsSync(path: PathLike, options: { bigint: true }): StatFs<bigint>;
  statfsSync(path: PathLike, options?: opts.IStafsOptions): StatFs {
    const { bigint = false } = getStatfsOptions(options);
    return this._statfs(pathToFilename(path), bigint as any);
  }

  statfs(path: PathLike, callback: misc.TCallback<StatFs>): void;
  statfs(path: PathLike, options: opts.IStafsOptions, callback: misc.TCallback<StatFs>): void;
  statfs(path: PathLike, a: misc.TCallback<StatFs> | opts.IStafsOptions, b?: misc.TCallback<StatFs>): void {
    const [{ bigint = false }, callback] = getStatfsOptsAndCb(a, b);
    this.wrapAsync(this._statfs, [pathToFilename(path), bigint], callback);
  }
  /** @todo Implement openAsBlob */
  public openAsBlob: FsCallbackApi['openAsBlob'] = notImplemented;
=======
  /** @todo Implement statfs */
  public statfsSync: FsSynchronousApi['statfsSync'] = notImplemented;
  /** @todo Implement statfs */
  public statfs: FsCallbackApi['statfs'] = notImplemented;
  public openAsBlob = async (path: PathLike, options?: opts.IOpenAsBlobOptions): Promise<Blob> => {
    const filename = pathToFilename(path);
    const link = this._core.getResolvedLinkOrThrow(filename, 'open');
    const node = link.getNode();
    if (node.isDirectory()) throw createError(ERROR_CODE.EISDIR, 'open', link.getPath());

    const buffer = node.getBuffer();
    const type = options?.type || '';

    return new Blob([buffer], { type });
  };

  /** @todo Implement glob */
  public glob: FsCallbackApi['glob'] = notImplemented;

  /** @todo Implement globSync */
  public globSync: FsSynchronousApi['globSync'] = notImplemented;
>>>>>>> 3ee2531c

  private readonly _opendir = (filename: string, options: opts.IOpendirOptions): Dir => {
    const link: Link = this._core.getResolvedLinkOrThrow(filename, 'scandir');
    const node = link.getNode();
    if (!node.isDirectory()) throw createError(ERROR_CODE.ENOTDIR, 'scandir', filename);
    return new Dir(link, options);
  };

  public opendirSync = (path: PathLike, options?: opts.IOpendirOptions | string): Dir => {
    const opts = getOpendirOptions(options);
    const filename = pathToFilename(path);
    return this._opendir(filename, opts);
  };

  public opendir: {
    (path: PathLike, callback: misc.TCallback<Dir>);
    (path: PathLike, options: opts.IOpendirOptions | string, callback: misc.TCallback<Dir>);
  } = (path: PathLike, a?, b?): void => {
    const [options, callback] = getOpendirOptsAndCb(a, b);
    const filename = pathToFilename(path);
    this.wrapAsync(this._opendir, [filename, options], callback);
  };
}

function emitStop(self) {
  self.emit('stop');
}

export class StatWatcher extends EventEmitter {
  vol: Volume;
  filename: string;
  interval: number;
  timeoutRef?;
  setTimeout: TSetTimeout;
  prev: Stats;

  constructor(vol: Volume) {
    super();
    this.vol = vol;
  }

  private loop() {
    this.timeoutRef = this.setTimeout(this.onInterval, this.interval);
  }

  private hasChanged(stats: Stats): boolean {
    // if(!this.prev) return false;
    if (stats.mtimeMs > this.prev.mtimeMs) return true;
    if (stats.nlink !== this.prev.nlink) return true;
    return false;
  }

  private onInterval = () => {
    try {
      const stats = this.vol.statSync(this.filename);
      if (this.hasChanged(stats)) {
        this.emit('change', stats, this.prev);
        this.prev = stats;
      }
    } finally {
      this.loop();
    }
  };

  start(path: string, persistent: boolean = true, interval: number = 5007) {
    this.filename = pathToFilename(path);
    this.setTimeout = persistent
      ? setTimeout.bind(typeof globalThis !== 'undefined' ? globalThis : global)
      : setTimeoutUnref;
    this.interval = interval;
    this.prev = this.vol.statSync(this.filename);
    this.loop();
  }

  stop() {
    clearTimeout(this.timeoutRef);
    queueMicrotask(() => {
      emitStop.call(this, this);
    });
  }
}

/* tslint:disable no-var-keyword prefer-const */
// ---------------------------------------- ReadStream

var pool;

function allocNewPool(poolSize) {
  pool = bufferAllocUnsafe(poolSize);
  pool.used = 0;
}

util.inherits(FsReadStream, Readable);
exports.ReadStream = FsReadStream;
function FsReadStream(vol, path, options) {
  if (!(this instanceof FsReadStream)) return new (FsReadStream as any)(vol, path, options);

  this._vol = vol;

  // a little bit bigger buffer and water marks by default
  options = Object.assign({}, getOptions(options, {}));
  if (options.highWaterMark === undefined) options.highWaterMark = 64 * 1024;

  Readable.call(this, options);

  this.path = pathToFilename(path);
  this.fd = options.fd === undefined ? null : typeof options.fd !== 'number' ? options.fd.fd : options.fd;
  this.flags = options.flags === undefined ? 'r' : options.flags;
  this.mode = options.mode === undefined ? 0o666 : options.mode;

  this.start = options.start;
  this.end = options.end;
  this.autoClose = options.autoClose === undefined ? true : options.autoClose;
  this.pos = undefined;
  this.bytesRead = 0;

  if (this.start !== undefined) {
    if (typeof this.start !== 'number') {
      throw new TypeError('"start" option must be a Number');
    }
    if (this.end === undefined) {
      this.end = Infinity;
    } else if (typeof this.end !== 'number') {
      throw new TypeError('"end" option must be a Number');
    }

    if (this.start > this.end) {
      throw new Error('"start" option must be <= "end" option');
    }

    this.pos = this.start;
  }

  if (typeof this.fd !== 'number') this.open();

  this.on('end', function () {
    if (this.autoClose) {
      if (this.destroy) this.destroy();
    }
  });
}

FsReadStream.prototype.open = function () {
  var self = this; // tslint:disable-line no-this-assignment
  this._vol.open(this.path, this.flags, this.mode, (er, fd) => {
    if (er) {
      if (self.autoClose) {
        if (self.destroy) self.destroy();
      }
      self.emit('error', er);
      return;
    }

    self.fd = fd;
    self.emit('open', fd);
    // start the flow of data.
    self.read();
  });
};

FsReadStream.prototype._read = function (n) {
  if (typeof this.fd !== 'number') {
    return this.once('open', function () {
      this._read(n);
    });
  }

  if (this.destroyed) return;

  if (!pool || pool.length - pool.used < kMinPoolSpace) {
    // discard the old pool.
    allocNewPool(this._readableState.highWaterMark);
  }

  // Grab another reference to the pool in the case that while we're
  // in the thread pool another read() finishes up the pool, and
  // allocates a new one.
  var thisPool = pool;
  var toRead = Math.min(pool.length - pool.used, n);
  var start = pool.used;

  if (this.pos !== undefined) toRead = Math.min(this.end - this.pos + 1, toRead);

  // already read everything we were supposed to read!
  // treat as EOF.
  if (toRead <= 0) return this.push(null);

  // the actual read.
  var self = this; // tslint:disable-line no-this-assignment
  this._vol.read(this.fd, pool, pool.used, toRead, this.pos, onread);

  // move the pool positions, and internal position for reading.
  if (this.pos !== undefined) this.pos += toRead;
  pool.used += toRead;

  function onread(er, bytesRead) {
    if (er) {
      if (self.autoClose && self.destroy) {
        self.destroy();
      }
      self.emit('error', er);
    } else {
      var b = null;
      if (bytesRead > 0) {
        self.bytesRead += bytesRead;
        b = thisPool.slice(start, start + bytesRead);
      }

      self.push(b);
    }
  }
};

FsReadStream.prototype._destroy = function (err, cb) {
  this.close(err2 => {
    cb(err || err2);
  });
};

FsReadStream.prototype.close = function (cb) {
  if (cb) this.once('close', cb);

  if (this.closed || typeof this.fd !== 'number') {
    if (typeof this.fd !== 'number') {
      this.once('open', closeOnOpen);
      return;
    }
    return queueMicrotask(() => this.emit('close'));
  }

  // Since Node 18, there is only a getter for '.closed'.
  // The first branch mimics other setters from Readable.
  // See https://github.com/nodejs/node/blob/v18.0.0/lib/internal/streams/readable.js#L1243
  if (typeof this._readableState?.closed === 'boolean') {
    this._readableState.closed = true;
  } else {
    this.closed = true;
  }

  this._vol.close(this.fd, er => {
    if (er) this.emit('error', er);
    else this.emit('close');
  });

  this.fd = null;
};

// needed because as it will be called with arguments
// that does not match this.close() signature
function closeOnOpen(fd) {
  this.close();
}

// ---------------------------------------- WriteStream

export interface IWriteStream extends Writable {
  bytesWritten: number;
  path: string;
  pending: boolean;
  new (path: PathLike, options: opts.IWriteStreamOptions);
  open();
  close();
}

util.inherits(FsWriteStream, Writable);
exports.WriteStream = FsWriteStream;
function FsWriteStream(vol, path, options) {
  if (!(this instanceof FsWriteStream)) return new (FsWriteStream as any)(vol, path, options);

  this._vol = vol;
  options = Object.assign({}, getOptions(options, {}));

  Writable.call(this, options);

  this.path = pathToFilename(path);
  this.fd = options.fd === undefined ? null : typeof options.fd !== 'number' ? options.fd.fd : options.fd;
  this.flags = options.flags === undefined ? 'w' : options.flags;
  this.mode = options.mode === undefined ? 0o666 : options.mode;

  this.start = options.start;
  this.autoClose = options.autoClose === undefined ? true : !!options.autoClose;
  this.pos = undefined;
  this.bytesWritten = 0;
  this.pending = true;

  if (this.start !== undefined) {
    if (typeof this.start !== 'number') {
      throw new TypeError('"start" option must be a Number');
    }
    if (this.start < 0) {
      throw new Error('"start" must be >= zero');
    }

    this.pos = this.start;
  }

  if (options.encoding) this.setDefaultEncoding(options.encoding);

  if (typeof this.fd !== 'number') this.open();

  // dispose on finish.
  this.once('finish', function () {
    if (this.autoClose) {
      this.close();
    }
  });
}

FsWriteStream.prototype.open = function () {
  this._vol.open(
    this.path,
    this.flags,
    this.mode,
    function (er, fd) {
      if (er) {
        if (this.autoClose && this.destroy) {
          this.destroy();
        }
        this.emit('error', er);
        return;
      }

      this.fd = fd;
      this.pending = false;
      this.emit('open', fd);
    }.bind(this),
  );
};

FsWriteStream.prototype._write = function (data, encoding, cb) {
  if (!(data instanceof Buffer || data instanceof Uint8Array)) return this.emit('error', new Error('Invalid data'));

  if (typeof this.fd !== 'number') {
    return this.once('open', function () {
      this._write(data, encoding, cb);
    });
  }

  var self = this; // tslint:disable-line no-this-assignment
  this._vol.write(this.fd, data, 0, data.length, this.pos, (er, bytes) => {
    if (er) {
      if (self.autoClose && self.destroy) {
        self.destroy();
      }
      return cb(er);
    }
    self.bytesWritten += bytes;
    cb();
  });

  if (this.pos !== undefined) this.pos += data.length;
};

FsWriteStream.prototype._writev = function (data, cb) {
  if (typeof this.fd !== 'number') {
    return this.once('open', function () {
      this._writev(data, cb);
    });
  }

  const self = this; // tslint:disable-line no-this-assignment
  const len = data.length;
  const chunks = new Array(len);
  var size = 0;

  for (var i = 0; i < len; i++) {
    var chunk = data[i].chunk;

    chunks[i] = chunk;
    size += chunk.length;
  }

  const buf = Buffer.concat(chunks);
  this._vol.write(this.fd, buf, 0, buf.length, this.pos, (er, bytes) => {
    if (er) {
      if (self.destroy) self.destroy();
      return cb(er);
    }
    self.bytesWritten += bytes;
    cb();
  });

  if (this.pos !== undefined) this.pos += size;
};

FsWriteStream.prototype.close = function (cb) {
  if (cb) this.once('close', cb);

  if (this.closed || typeof this.fd !== 'number') {
    if (typeof this.fd !== 'number') {
      this.once('open', closeOnOpen);
      return;
    }
    return queueMicrotask(() => this.emit('close'));
  }

  // Since Node 18, there is only a getter for '.closed'.
  // The first branch mimics other setters from Writable.
  // See https://github.com/nodejs/node/blob/v18.0.0/lib/internal/streams/writable.js#L766
  if (typeof this._writableState?.closed === 'boolean') {
    this._writableState.closed = true;
  } else {
    this.closed = true;
  }

  this._vol.close(this.fd, er => {
    if (er) this.emit('error', er);
    else this.emit('close');
  });

  this.fd = null;
};

FsWriteStream.prototype._destroy = FsReadStream.prototype._destroy;

// There is no shutdown() for files.
FsWriteStream.prototype.destroySoon = FsWriteStream.prototype.end;

// ---------------------------------------- FSWatcher

export class FSWatcher extends EventEmitter {
  _vol: Volume;
  _filename: string = '';
  _steps: string[];
  _filenameEncoded: TDataOut = '';
  // _persistent: boolean = true;
  _recursive: boolean = false;
  _encoding: BufferEncoding = ENCODING_UTF8;
  _link: Link;

  _timer; // Timer that keeps this task persistent.

  // inode -> removers
  private _listenerRemovers = new Map<number, Array<() => void>>();

  constructor(vol: Volume) {
    super();
    this._vol = vol;

    // TODO: Emit "error" messages when watching.
    // this._handle.onchange = function(status, eventType, filename) {
    //     if (status < 0) {
    //         self._handle.close();
    //         const error = !filename ?
    //             errnoException(status, 'Error watching file for changes:') :
    //             errnoException(status, `Error watching file ${filename} for changes:`);
    //         error.filename = filename;
    //         self.emit('error', error);
    //     } else {
    //         self.emit('change', eventType, filename);
    //     }
    // };
  }

  private _getName(): string {
    return this._steps[this._steps.length - 1];
  }

  private _onParentChild = (link: Link) => {
    if (link.getName() === this._getName()) {
      this._emit('rename');
    }
  };

  private _emit = (type: 'change' | 'rename') => {
    this.emit('change', type, this._filenameEncoded);
  };

  private _persist = () => {
    this._timer = setTimeout(this._persist, 1e6);
  };

  start(
    path: PathLike,
    persistent: boolean = true,
    recursive: boolean = false,
    encoding: BufferEncoding = ENCODING_UTF8,
  ) {
    this._filename = pathToFilename(path);
    this._steps = filenameToSteps(this._filename);
    this._filenameEncoded = strToEncoding(this._filename);
    // this._persistent = persistent;
    this._recursive = recursive;
    this._encoding = encoding;

    try {
      this._link = this._vol._core.getLinkOrThrow(this._filename, 'FSWatcher');
    } catch (err) {
      const error = new Error(`watch ${this._filename} ${err.code}`);
      (error as any).code = err.code;
      (error as any).errno = err.code;
      throw error;
    }

    const watchLinkNodeChanged = (link: Link) => {
      const filepath = link.getPath();
      const node = link.getNode();
      const onNodeChange = () => {
        let filename = relative(this._filename, filepath);

        if (!filename) {
          filename = this._getName();
        }

        return this.emit('change', 'change', filename);
      };
      node.on('change', onNodeChange);

      const removers = this._listenerRemovers.get(node.ino) ?? [];
      removers.push(() => node.removeListener('change', onNodeChange));
      this._listenerRemovers.set(node.ino, removers);
    };

    const watchLinkChildrenChanged = (link: Link) => {
      const node = link.getNode();

      // when a new link added
      const onLinkChildAdd = (l: Link) => {
        this.emit('change', 'rename', relative(this._filename, l.getPath()));

        setTimeout(() => {
          // 1. watch changes of the new link-node
          watchLinkNodeChanged(l);
          // 2. watch changes of the new link-node's children
          watchLinkChildrenChanged(l);
        });
      };

      // when a new link deleted
      const onLinkChildDelete = (l: Link) => {
        // remove the listeners of the children nodes
        const removeLinkNodeListeners = (curLink: Link) => {
          const ino = curLink.getNode().ino;
          const removers = this._listenerRemovers.get(ino);
          if (removers) {
            removers.forEach(r => r());
            this._listenerRemovers.delete(ino);
          }
          for (const [name, childLink] of curLink.children.entries()) {
            if (childLink && name !== '.' && name !== '..') {
              removeLinkNodeListeners(childLink);
            }
          }
        };
        removeLinkNodeListeners(l);

        this.emit('change', 'rename', relative(this._filename, l.getPath()));
      };

      // children nodes changed
      for (const [name, childLink] of link.children.entries()) {
        if (childLink && name !== '.' && name !== '..') {
          watchLinkNodeChanged(childLink);
        }
      }
      // link children add/remove
      link.on('child:add', onLinkChildAdd);
      link.on('child:delete', onLinkChildDelete);

      const removers = this._listenerRemovers.get(node.ino) ?? [];
      removers.push(() => {
        link.removeListener('child:add', onLinkChildAdd);
        link.removeListener('child:delete', onLinkChildDelete);
      });

      if (recursive) {
        for (const [name, childLink] of link.children.entries()) {
          if (childLink && name !== '.' && name !== '..') {
            watchLinkChildrenChanged(childLink);
          }
        }
      }
    };
    watchLinkNodeChanged(this._link);
    watchLinkChildrenChanged(this._link);

    const parent = this._link.parent;
    if (parent) {
      // parent.on('child:add', this._onParentChild);
      parent.setMaxListeners(parent.getMaxListeners() + 1);
      parent.on('child:delete', this._onParentChild);
    }

    if (persistent) this._persist();
  }

  close() {
    clearTimeout(this._timer);

    this._listenerRemovers.forEach(removers => {
      removers.forEach(r => r());
    });
    this._listenerRemovers.clear();

    const parent = this._link.parent;
    if (parent) {
      // parent.removeListener('child:add', this._onParentChild);
      parent.removeListener('child:delete', this._onParentChild);
    }
  }
}<|MERGE_RESOLUTION|>--- conflicted
+++ resolved
@@ -1445,7 +1445,6 @@
     this.wrapAsync(this._cp, [srcFilename, destFilename, opts_], callback);
   };
 
-<<<<<<< HEAD
   private _statfs(filename: string): StatFs<number>;
   private _statfs(filename: string, bigint: false): StatFs<number>;
   private _statfs(filename: string, bigint: true): StatFs<bigint>;
@@ -1469,13 +1468,7 @@
     const [{ bigint = false }, callback] = getStatfsOptsAndCb(a, b);
     this.wrapAsync(this._statfs, [pathToFilename(path), bigint], callback);
   }
-  /** @todo Implement openAsBlob */
-  public openAsBlob: FsCallbackApi['openAsBlob'] = notImplemented;
-=======
-  /** @todo Implement statfs */
-  public statfsSync: FsSynchronousApi['statfsSync'] = notImplemented;
-  /** @todo Implement statfs */
-  public statfs: FsCallbackApi['statfs'] = notImplemented;
+
   public openAsBlob = async (path: PathLike, options?: opts.IOpenAsBlobOptions): Promise<Blob> => {
     const filename = pathToFilename(path);
     const link = this._core.getResolvedLinkOrThrow(filename, 'open');
@@ -1493,7 +1486,6 @@
 
   /** @todo Implement globSync */
   public globSync: FsSynchronousApi['globSync'] = notImplemented;
->>>>>>> 3ee2531c
 
   private readonly _opendir = (filename: string, options: opts.IOpendirOptions): Dir => {
     const link: Link = this._core.getResolvedLinkOrThrow(filename, 'scandir');
