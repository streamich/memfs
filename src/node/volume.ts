import * as pathModule from 'path';
import { FanOutUnsubscribe } from 'thingies/lib/fanout';
import { Link, Superblock } from '../core';
import Stats from './Stats';
import Dirent from './Dirent';
import StatFs from './StatFs';
import { Buffer, bufferAllocUnsafe, bufferFrom } from '../internal/buffer';
import queueMicrotask from '../queueMicrotask';
import setTimeoutUnref, { TSetTimeout } from '../setTimeoutUnref';
import { Readable, Writable } from 'stream';
import { constants } from '../constants';
import { EventEmitter } from 'events';
import { TEncodingExtended, TDataOut, strToEncoding, ENCODING_UTF8 } from '../encoding';
import { FileHandle } from './FileHandle';
import * as util from 'util';
import * as misc from './types/misc';
import * as opts from './types/options';
import { FsCallbackApi, WritevCallback } from './types/FsCallbackApi';
import { FsPromises } from './FsPromises';
import { ToTreeOptions, toTreeSync } from '../print';
import { ERRSTR, FLAGS, MODE } from './constants';
import {
  getDefaultOpts,
  getDefaultOptsAndCb,
  getMkdirOptions,
  getOptions,
  getReadFileOptions,
  getReaddirOptions,
  getReaddirOptsAndCb,
  getRmOptsAndCb,
  getRmdirOptions,
  optsAndCbGenerator,
  getAppendFileOptsAndCb,
  getAppendFileOpts,
  getStatOptsAndCb,
  getStatOptions,
  getStatfsOptsAndCb,
  getStatfsOptions,
  getRealpathOptsAndCb,
  getRealpathOptions,
  getWriteFileOptions,
  writeFileDefaults,
  getOpendirOptsAndCb,
  getOpendirOptions,
} from './options';
import {
  validateCallback,
  modeToNumber,
  pathToFilename,
  nullCheck,
  createError,
  genRndStr6,
  flagsToNumber,
  getWriteArgs,
  bufferToEncoding,
  getWriteSyncArgs,
} from './util';
import type { PathLike, symlink } from './types/misc';
import type { FsPromisesApi, FsSynchronousApi } from './types';
import { Dir } from './Dir';
import { DirectoryJSON, NestedDirectoryJSON } from '../core/json';
import { ERROR_CODE } from '../core/constants';
import { TFileId } from '../core/types';
import { dataToBuffer, filenameToSteps, isFd, isWin, validateFd } from '../core/util';

const resolveCrossPlatform = pathModule.resolve;
<<<<<<< HEAD
const { O_SYMLINK, F_OK, COPYFILE_EXCL, COPYFILE_FICLONE_FORCE } = constants;
=======
const {
  O_RDONLY,
  O_WRONLY,
  O_RDWR,
  O_CREAT,
  O_EXCL,
  O_TRUNC,
  O_APPEND,
  O_DIRECTORY,
  O_SYMLINK,
  F_OK,
  R_OK,
  W_OK,
  X_OK,
  COPYFILE_EXCL,
  COPYFILE_FICLONE_FORCE,
} = constants;
>>>>>>> 02ca41ce

const { sep, relative, join, dirname, normalize } = pathModule.posix ? pathModule.posix : pathModule;

// ---------------------------------------- Types

// Node-style errors with a `code` property.
export interface IError extends Error {
  code?: string;
}

export type TData = TDataOut | ArrayBufferView | DataView; // Data formats users can give us.
export type TFlags = string | number;
export type TMode = string | number; // Mode can be a String, although docs say it should be a Number.
export type TTime = number | string | Date;

// ---------------------------------------- Constants

const kMinPoolSpace = 128;

// ---------------------------------------- Flags

export type TFlagsCopy =
  | typeof constants.COPYFILE_EXCL
  | typeof constants.COPYFILE_FICLONE
  | typeof constants.COPYFILE_FICLONE_FORCE;

// ---------------------------------------- Options

// Options for `fs.appendFile` and `fs.appendFileSync`
export interface IAppendFileOptions extends opts.IFileOptions {}

// Options for `fs.watchFile`
export interface IWatchFileOptions {
  persistent?: boolean;
  interval?: number;
}

// Options for `fs.watch`
export interface IWatchOptions extends opts.IOptions {
  persistent?: boolean;
  recursive?: boolean;
}

// ---------------------------------------- Utility functions

export function pathToSteps(path: PathLike): string[] {
  return filenameToSteps(pathToFilename(path));
}

export function dataToStr(data: TData, encoding: string = ENCODING_UTF8): string {
  if (Buffer.isBuffer(data)) return data.toString(encoding);
  else if (data instanceof Uint8Array) return bufferFrom(data).toString(encoding);
  else return String(data);
}

// converts Date or number to a fractional UNIX timestamp
export function toUnixTimestamp(time) {
  // tslint:disable-next-line triple-equals
  if (typeof time === 'string' && +time == (time as any)) {
    return +time;
  }
  if (time instanceof Date) {
    return time.getTime() / 1000;
  }
  if (isFinite(time)) {
    if (time < 0) {
      return Date.now() / 1000;
    }
    return time;
  }
  throw new Error('Cannot parse time: ' + time);
}

function validateUid(uid: number) {
  if (typeof uid !== 'number') throw TypeError(ERRSTR.UID);
}

function validateGid(gid: number) {
  if (typeof gid !== 'number') throw TypeError(ERRSTR.GID);
}

/**
 * `Volume` represents a file system.
 */
export class Volume implements FsCallbackApi, FsSynchronousApi {
  public static readonly fromJSON = (json: DirectoryJSON, cwd?: string): Volume =>
    new Volume(Superblock.fromJSON(json, cwd));

  public static readonly fromNestedJSON = (json: NestedDirectoryJSON, cwd?: string): Volume =>
    new Volume(Superblock.fromNestedJSON(json, cwd));

  StatWatcher: new () => StatWatcher;
  ReadStream: new (...args) => misc.IReadStream;
  WriteStream: new (...args) => IWriteStream;
  FSWatcher: new () => FSWatcher;

  realpath: {
    (path: PathLike, callback: misc.TCallback<TDataOut>): void;
    (path: PathLike, options: opts.IRealpathOptions | string, callback: misc.TCallback<TDataOut>): void;
    native: {
      (path: PathLike, callback: misc.TCallback<TDataOut>): void;
      (path: PathLike, options: opts.IRealpathOptions | string, callback: misc.TCallback<TDataOut>): void;
    };
  };

  realpathSync: {
    (path: PathLike, options?: opts.IRealpathOptions | string): TDataOut;
    native: (path: PathLike, options?: opts.IRealpathOptions | string) => TDataOut;
  };

  private promisesApi = new FsPromises(this, FileHandle);

  get promises(): FsPromisesApi {
    if (this.promisesApi === null) throw new Error('Promise is not supported in this environment.');
    return this.promisesApi;
  }

  constructor(public readonly _core: Superblock = new Superblock()) {
    const self = this; // tslint:disable-line no-this-assignment
    this.StatWatcher = class extends StatWatcher {
      constructor() {
        super(self);
      }
    };
    const _ReadStream: new (...args) => misc.IReadStream = FsReadStream as any;
    this.ReadStream = class extends _ReadStream {
      constructor(...args) {
        super(self, ...args);
      }
    } as any as new (...args) => misc.IReadStream;
    const _WriteStream: new (...args) => IWriteStream = FsWriteStream as any;
    this.WriteStream = class extends _WriteStream {
      constructor(...args) {
        super(self, ...args);
      }
    } as any as new (...args) => IWriteStream;
    this.FSWatcher = class extends FSWatcher {
      constructor() {
        super(self);
      }
    };
    const _realpath = (filename: string, encoding: TEncodingExtended | undefined): TDataOut => {
      const realLink = this._core.getResolvedLinkOrThrow(filename, 'realpath');
      return strToEncoding(realLink.getPath() || '/', encoding);
    };
    const realpathImpl = (
      path: PathLike,
      a: misc.TCallback<TDataOut> | opts.IRealpathOptions | string,
      b?: misc.TCallback<TDataOut>,
    ) => {
      const [opts, callback] = getRealpathOptsAndCb(a, b);
      const pathFilename = pathToFilename(path);
      self.wrapAsync(_realpath, [pathFilename, opts.encoding], callback);
    };
    const realpathSyncImpl = (path: PathLike, options?: opts.IRealpathOptions | string): TDataOut =>
      _realpath(pathToFilename(path), getRealpathOptions(options).encoding);
    this.realpath = realpathImpl as any;
    this.realpath.native = realpathImpl as any;
    this.realpathSync = realpathSyncImpl as any;
    this.realpathSync.native = realpathSyncImpl as any;
  }

  private wrapAsync<Args extends any[]>(method: (...args: Args) => void, args: Args, callback: misc.TCallback<any>) {
    validateCallback(callback);
    Promise.resolve().then(() => {
      let result;
      try {
        result = method.apply(this, args);
      } catch (err) {
        callback(err);
        return;
      }
      callback(null, result);
    });
  }

  public toTree(opts: ToTreeOptions = { separator: <'/' | '\\'>sep }): string {
    return toTreeSync(this, opts);
  }

  reset() {
    this._core.reset();
  }

  toJSON(paths?: PathLike | PathLike[], json = {}, isRelative = false, asBuffer = false): DirectoryJSON<string | null> {
    return this._core.toJSON(paths, json, isRelative, asBuffer);
  }

  fromJSON(json: DirectoryJSON, cwd?: string) {
    return this._core.fromJSON(json, cwd);
  }

  fromNestedJSON(json: NestedDirectoryJSON, cwd?: string) {
    return this._core.fromNestedJSON(json, cwd);
  }

  // Legacy interface
  mountSync(mountpoint: string, json: DirectoryJSON) {
    this._core.fromJSON(json, mountpoint);
  }

  public openSync = (path: PathLike, flags: TFlags, mode: TMode = MODE.DEFAULT): number => {
    // Validate (1) mode; (2) path; (3) flags - in that order.
    const modeNum = modeToNumber(mode);
    const fileName = pathToFilename(path);
    const flagsNum = flagsToNumber(flags);
    return this._core.open(fileName, flagsNum, modeNum, !(flagsNum & O_SYMLINK));
  };

  public open: {
    (path: PathLike, flags: TFlags, /* ... */ callback: misc.TCallback<number>): void;
    (path: PathLike, flags: TFlags, mode: TMode, callback: misc.TCallback<number>): void;
  } = (path: PathLike, flags: TFlags, a: TMode | misc.TCallback<number>, b?: misc.TCallback<number>): void => {
    let mode: TMode = a as TMode;
    let callback: misc.TCallback<number> = b as misc.TCallback<number>;
    if (typeof a === 'function') {
      mode = MODE.DEFAULT;
      callback = a;
    }
    mode = mode || MODE.DEFAULT;
    const modeNum = modeToNumber(mode);
    const fileName = pathToFilename(path);
    const flagsNum = flagsToNumber(flags);
    this.wrapAsync(this._core.open, [fileName, flagsNum, modeNum, !(flagsNum & O_SYMLINK)], callback);
  };

  public closeSync = (fd: number) => {
    this._core.close(fd);
  };

  public close = (fd: number, callback: misc.TCallback<void>) => {
    validateFd(fd);
    const file = this._core.getFileByFdOrThrow(fd, 'close');
    this.wrapAsync(this._core.close, [file.fd], callback);
  };

  public readSync = (
    fd: number,
    buffer: Buffer | ArrayBufferView | DataView,
    offset: number,
    length: number,
    position: number | null,
  ): number => {
    validateFd(fd);
    return this._core.read(fd, buffer, offset, length, position);
  };

  public read = (
    fd: number,
    buffer: Buffer | ArrayBufferView | DataView,
    offset: number,
    length: number,
    position: number | null,
    callback: (err?: Error | null, bytesRead?: number, buffer?: Buffer | ArrayBufferView | DataView) => void,
  ) => {
    validateCallback(callback);
    if (length === 0) {
      // This `if` branch is from Node.js
      return queueMicrotask(() => {
        if (callback) callback(null, 0, buffer);
      });
    }
    Promise.resolve().then(() => {
      try {
        const bytes = this._core.read(fd, buffer, offset, length, position);
        callback(null, bytes, buffer);
      } catch (err) {
        callback(err);
      }
    });
  };

  public readv: {
    (fd: number, buffers: ArrayBufferView[], callback: misc.TCallback2<number, ArrayBufferView[]>): void;
    (
      fd: number,
      buffers: ArrayBufferView[],
      position: number | null,
      callback: misc.TCallback2<number, ArrayBufferView[]>,
    ): void;
  } = (
    fd: number,
    buffers: ArrayBufferView[],
    a: number | null | misc.TCallback2<number, ArrayBufferView[]>,
    b?: misc.TCallback2<number, ArrayBufferView[]>,
  ): void => {
    let position: number | null = a as number | null;
    let callback: misc.TCallback2<number, ArrayBufferView[]> = b as misc.TCallback2<number, ArrayBufferView[]>;
    if (typeof a === 'function') [position, callback] = [null, a];
    validateCallback(callback);
    Promise.resolve().then(() => {
      try {
        const bytes = this._core.readv(fd, buffers, position);
        callback(null, bytes, buffers);
      } catch (err) {
        callback(err);
      }
    });
  };

  public readvSync = (fd: number, buffers: ArrayBufferView[], position?: number | null): number => {
    validateFd(fd);
    return this._core.readv(fd, buffers, position ?? null);
  };

  private readonly _readfile = (id: TFileId, flagsNum: number, encoding: BufferEncoding): Buffer | string => {
    let result: Buffer | string;
    const isUserFd = typeof id === 'number';
    const userOwnsFd: boolean = isUserFd && isFd(id);
    let fd: number;
    if (userOwnsFd) fd = id as number;
    else {
      const filename = pathToFilename(id as PathLike);
      // Check if original path had trailing slash (indicates directory intent)
      const originalPath = String(id);
      const hasTrailingSlash = originalPath.length > 1 && originalPath.endsWith('/');

      const link = this._core.getResolvedLinkOrThrow(filename, 'open');
      const node = link.getNode();
      if (node.isDirectory()) throw createError(ERROR_CODE.EISDIR, 'open', link.getPath());

      // If path had trailing slash but resolved to a file, throw ENOTDIR
      if (hasTrailingSlash && node.isFile()) {
        throw createError(ERROR_CODE.ENOTDIR, 'open', originalPath);
      }

      fd = this.openSync(id as PathLike, flagsNum);
    }
    try {
      result = bufferToEncoding(this._core.getFileByFdOrThrow(fd).getBuffer(), encoding);
    } finally {
      if (!userOwnsFd) {
        this.closeSync(fd);
      }
    }
    return result;
  };

  public readFileSync = (file: TFileId, options?: opts.IReadFileOptions | string): TDataOut => {
    const opts = getReadFileOptions(options);
    const flagsNum = flagsToNumber(opts.flag);
    return this._readfile(file, flagsNum, opts.encoding as BufferEncoding);
  };

  public readFile: {
    (id: TFileId, callback: misc.TCallback<TDataOut>);
    (id: TFileId, options: opts.IReadFileOptions | string, callback: misc.TCallback<TDataOut>);
  } = (id: TFileId, a: misc.TCallback<TDataOut> | opts.IReadFileOptions | string, b?: misc.TCallback<TDataOut>) => {
    const [opts, callback] = optsAndCbGenerator<opts.IReadFileOptions, misc.TCallback<TDataOut>>(getReadFileOptions)(
      a,
      b,
    );
    const flagsNum = flagsToNumber(opts.flag);
    this.wrapAsync(this._readfile, [id, flagsNum, opts.encoding], callback);
  };

  private _write(fd: number, buf: Buffer, offset?: number, length?: number, position?: number | null): number {
    const file = this._core.getFileByFdOrThrow(fd, 'write');
    if (file.node.isSymlink()) {
      throw createError(ERROR_CODE.EBADF, 'write', file.link.getPath());
    }
    return file.write(buf, offset, length, position === -1 || typeof position !== 'number' ? undefined : position);
  }

  public writeSync: {
    (
      fd: number,
      buffer: Buffer | ArrayBufferView | DataView,
      offset?: number,
      length?: number,
      position?: number | null,
    ): number;
    (fd: number, str: string, position?: number, encoding?: BufferEncoding): number;
  } = (
    fd: number,
    a: string | Buffer | ArrayBufferView | DataView,
    b?: number,
    c?: number | BufferEncoding,
    d?: number,
  ): number => {
    const [, buf, offset, length, position] = getWriteSyncArgs(fd, a, b, c, d);
    return this._write(fd, buf, offset, length, position);
  };

  public write: {
    (fd: number, buffer: Buffer | ArrayBufferView | DataView, callback: (...args) => void);
    (fd: number, buffer: Buffer | ArrayBufferView | DataView, offset: number, callback: (...args) => void);
    (
      fd: number,
      buffer: Buffer | ArrayBufferView | DataView,
      offset: number,
      length: number,
      callback: (...args) => void,
    );
    (
      fd: number,
      buffer: Buffer | ArrayBufferView | DataView,
      offset: number,
      length: number,
      position: number,
      callback: (...args) => void,
    );
    (fd: number, str: string, callback: (...args) => void);
    (fd: number, str: string, position: number, callback: (...args) => void);
    (fd: number, str: string, position: number, encoding: BufferEncoding, callback: (...args) => void);
  } = (fd: number, a?, b?, c?, d?, e?) => {
    const [, asStr, buf, offset, length, position, cb] = getWriteArgs(fd, a, b, c, d, e);
    Promise.resolve().then(() => {
      try {
        const bytes = this._write(fd, buf, offset, length, position);
        if (!asStr) {
          cb(null, bytes, buf);
        } else {
          cb(null, bytes, a);
        }
      } catch (err) {
        cb(err);
      }
    });
  };

  private writevBase(fd: number, buffers: ArrayBufferView[], position: number | null): number {
    const file = this._core.getFileByFdOrThrow(fd);
    let p = position ?? undefined;
    if (p === -1) {
      p = undefined;
    }
    let bytesWritten = 0;
    for (const buffer of buffers) {
      const nodeBuf = Buffer.from(buffer.buffer, buffer.byteOffset, buffer.byteLength);
      const bytes = file.write(nodeBuf, 0, nodeBuf.byteLength, p);
      p = undefined;
      bytesWritten += bytes;
      if (bytes < nodeBuf.byteLength) break;
    }
    return bytesWritten;
  }

  public writev: {
    (fd: number, buffers: ArrayBufferView[], callback: WritevCallback): void;
    (fd: number, buffers: ArrayBufferView[], position: number | null, callback: WritevCallback): void;
  } = (fd: number, buffers: ArrayBufferView[], a: number | null | WritevCallback, b?: WritevCallback): void => {
    let position: number | null = a as number | null;
    let callback: WritevCallback = b as WritevCallback;
    if (typeof a === 'function') [position, callback] = [null, a];
    validateCallback(callback);
    Promise.resolve().then(() => {
      try {
        const bytes = this.writevBase(fd, buffers, position);
        callback(null, bytes, buffers);
      } catch (err) {
        callback(err);
      }
    });
  };

  public writevSync = (fd: number, buffers: ArrayBufferView[], position?: number | null): number => {
    validateFd(fd);
    return this.writevBase(fd, buffers, position ?? null);
  };

  public writeFileSync = (id: TFileId, data: TData, options?: opts.IWriteFileOptions): void => {
    const opts = getWriteFileOptions(options);
    const flagsNum = flagsToNumber(opts.flag);
    const modeNum = modeToNumber(opts.mode);
    const buf = dataToBuffer(data, opts.encoding);
    this._core.writeFile(id, buf, flagsNum, modeNum);
  };

  public writeFile: {
    (id: TFileId, data: TData, callback: misc.TCallback<void>): void;
    (id: TFileId, data: TData, options: opts.IWriteFileOptions | string, callback: misc.TCallback<void>): void;
  } = (
    id: TFileId,
    data: TData,
    a: misc.TCallback<void> | opts.IWriteFileOptions | string,
    b?: misc.TCallback<void>,
  ): void => {
    let options: opts.IWriteFileOptions | string = a as opts.IWriteFileOptions;
    let callback: misc.TCallback<void> | undefined = b;
    if (typeof a === 'function') [options, callback] = [writeFileDefaults, a];
    const cb = validateCallback(callback);
    const opts = getWriteFileOptions(options);
    const flagsNum = flagsToNumber(opts.flag);
    const modeNum = modeToNumber(opts.mode);
    const buf = dataToBuffer(data, opts.encoding);
    this.wrapAsync(this._core.writeFile, [id, buf, flagsNum, modeNum], cb);
  };

  private _copyFile(src: string, dest: string, flags: number) {
    const buf = this.readFileSync(src) as Buffer;
    if (flags & COPYFILE_EXCL && this.existsSync(dest)) throw createError(ERROR_CODE.EEXIST, 'copyFile', src, dest);
    if (flags & COPYFILE_FICLONE_FORCE) throw createError(ERROR_CODE.ENOSYS, 'copyFile', src, dest);
    this._core.writeFile(dest, buf, FLAGS.w, MODE.DEFAULT);
  }

  public copyFileSync = (src: PathLike, dest: PathLike, flags?: TFlagsCopy) => {
    const srcFilename = pathToFilename(src);
    const destFilename = pathToFilename(dest);
    return this._copyFile(srcFilename, destFilename, (flags || 0) | 0);
  };

  public copyFile: {
    (src: PathLike, dest: PathLike, callback: misc.TCallback<void>);
    (src: PathLike, dest: PathLike, flags: TFlagsCopy, callback: misc.TCallback<void>);
  } = (src: PathLike, dest: PathLike, a, b?) => {
    const srcFilename = pathToFilename(src);
    const destFilename = pathToFilename(dest);
    let flags: TFlagsCopy;
    let callback: misc.TCallback<void>;
    if (typeof a === 'function') [flags, callback] = [0, a];
    else [flags, callback] = [a, b];
    validateCallback(callback);
    this.wrapAsync(this._copyFile, [srcFilename, destFilename, flags], callback);
  };

  private readonly _cp = (
    src: string,
    dest: string,
    options: opts.ICpOptions & { filter?: (src: string, dest: string) => boolean },
  ): void => {
    if (options.filter && !options.filter(src, dest)) return;
    const srcStat = options.dereference ? this.statSync(src) : this.lstatSync(src);
    let destStat: Stats | null = null;
    try {
      destStat = this.lstatSync(dest);
    } catch (err) {
      if ((err as any).code !== 'ENOENT') {
        throw err;
      }
    }
    // Check if src and dest are the same (both exist and have same inode)
    if (destStat && srcStat.ino === destStat.ino && srcStat.dev === destStat.dev)
      throw createError(ERROR_CODE.EINVAL, 'cp', src, dest);
    // Check type compatibility
    if (destStat) {
      if (srcStat.isDirectory() && !destStat.isDirectory()) throw createError(ERROR_CODE.EISDIR, 'cp', src, dest);
      if (!srcStat.isDirectory() && destStat.isDirectory()) throw createError(ERROR_CODE.ENOTDIR, 'cp', src, dest);
    }
    // Check if trying to copy directory to subdirectory of itself
    if (srcStat.isDirectory() && this.isSrcSubdir(src, dest)) throw createError(ERROR_CODE.EINVAL, 'cp', src, dest);
    ENDURE_PARENT_DIR_EXISTS: {
      const parent = dirname(dest);
      if (!this.existsSync(parent)) this.mkdirSync(parent, { recursive: true });
    }
    // Handle different file types
    if (srcStat.isDirectory()) {
      if (!options.recursive) throw createError(ERROR_CODE.EISDIR, 'cp', src);
      this.cpDirSync(srcStat, destStat, src, dest, options);
    } else if (srcStat.isFile() || srcStat.isCharacterDevice() || srcStat.isBlockDevice()) {
      this.cpFileSync(srcStat, destStat, src, dest, options);
    } else if (srcStat.isSymbolicLink() && !options.dereference) {
      // Only handle as symlink if not dereferencing
      this.cpSymlinkSync(destStat, src, dest, options);
    } else {
      throw createError(ERROR_CODE.EINVAL, 'cp', src);
    }
  };

  private isSrcSubdir(src: string, dest: string): boolean {
    try {
      const normalizedSrc = normalize(src.startsWith('/') ? src : '/' + src);
      const normalizedDest = normalize(dest.startsWith('/') ? dest : '/' + dest);
      if (normalizedSrc === normalizedDest) return true;
      // Check if dest is under src by using relative path
      // If dest is under src, the relative path from src to dest won't start with '..'
      const relativePath = relative(normalizedSrc, normalizedDest);
      // If relative path is empty or doesn't start with '..', dest is under src
      return relativePath === '' || (!relativePath.startsWith('..') && !pathModule.isAbsolute(relativePath));
    } catch (error) {
      // If path operations fail, assume it's safe (don't block the copy)
      return false;
    }
  }

  private cpFileSync(
    srcStat: Stats,
    destStat: Stats | null,
    src: string,
    dest: string,
    options: opts.ICpOptions & { filter?: (src: string, dest: string) => boolean },
  ): void {
    if (destStat) {
      if (options.errorOnExist) throw createError(ERROR_CODE.EEXIST, 'cp', dest);
      if (!options.force) return;
      this.unlinkSync(dest);
    }
    // Copy the file
    this.copyFileSync(src, dest, options.mode);
    // Preserve timestamps if requested
    if (options.preserveTimestamps) this.utimesSync(dest, srcStat.atime, srcStat.mtime);
    // Set file mode
    this.chmodSync(dest, Number(srcStat.mode));
  }

  private cpDirSync(
    srcStat: Stats,
    destStat: Stats | null,
    src: string,
    dest: string,
    options: opts.ICpOptions & { filter?: (src: string, dest: string) => boolean },
  ): void {
    if (!destStat) {
      this.mkdirSync(dest);
    }
    // Read directory contents
    const entries = this.readdirSync(src);
    for (const entry of entries) {
      const srcItem = join(src, entry);
      const destItem = join(dest, entry);
      // Apply filter to each item
      if (options.filter && !options.filter(srcItem, destItem)) {
        continue;
      }
      this._cp(srcItem, destItem, options);
    }
    // Set directory mode
    this.chmodSync(dest, Number(srcStat.mode));
  }

  private cpSymlinkSync(
    destStat: Stats | null,
    src: string,
    dest: string,
    options: opts.ICpOptions & { filter?: (src: string, dest: string) => boolean },
  ): void {
    let linkTarget = String(this.readlinkSync(src));
    if (!options.verbatimSymlinks && !pathModule.isAbsolute(linkTarget))
      linkTarget = resolveCrossPlatform(dirname(src), linkTarget);
    if (destStat) this.unlinkSync(dest);
    this.symlinkSync(linkTarget, dest);
  }

  public linkSync = (existingPath: PathLike, newPath: PathLike) => {
    const existingPathFilename = pathToFilename(existingPath);
    const newPathFilename = pathToFilename(newPath);
    this._core.link(existingPathFilename, newPathFilename);
  };

  public link = (existingPath: PathLike, newPath: PathLike, callback: misc.TCallback<void>) => {
    const existingPathFilename = pathToFilename(existingPath);
    const newPathFilename = pathToFilename(newPath);
    this.wrapAsync(this._core.link, [existingPathFilename, newPathFilename], callback);
  };

  public unlinkSync = (path: PathLike) => {
    const filename = pathToFilename(path);
    this._core.unlink(filename);
  };

  public unlink = (path: PathLike, callback: misc.TCallback<void>): void => {
    const filename = pathToFilename(path);
    this.wrapAsync(this._core.unlink, [filename], callback);
  };

  /**
   * `type` argument works only on Windows.
   * @param target
   * @param path
   * @param type
   */
  public symlinkSync = (target: PathLike, path: PathLike, type?: symlink.Type) => {
    const targetFilename = pathToFilename(target);
    const pathFilename = pathToFilename(path);
    this._core.symlink(targetFilename, pathFilename);
  };

  public symlink: {
    (target: PathLike, path: PathLike, callback: misc.TCallback<void>);
    (target: PathLike, path: PathLike, type: symlink.Type, callback: misc.TCallback<void>);
  } = (target: PathLike, path: PathLike, a: symlink.Type | misc.TCallback<void>, b?: misc.TCallback<void>) => {
    const callback: misc.TCallback<void> = validateCallback(typeof a === 'function' ? a : b);
    const targetFilename = pathToFilename(target);
    const pathFilename = pathToFilename(path);
    this.wrapAsync(this._core.symlink, [targetFilename, pathFilename], callback);
  };

  private readonly _lstat = (
    filename: string,
    bigint = false,
    throwIfNoEntry = false,
  ): Stats<number | bigint> | undefined => {
    let link: Link;
    try {
      link = this._core.getLinkOrThrow(filename, 'lstat');
    } catch (err) {
      if (err.code === ERROR_CODE.ENOENT && !throwIfNoEntry) return undefined;
      else throw err;
    }
    return Stats.build(link.getNode(), bigint);
  };

  public lstatSync: {
    (path: PathLike): Stats<number>;
    (path: PathLike, options: { throwIfNoEntry?: true | undefined }): Stats<number>;
    (path: PathLike, options: { bigint: false; throwIfNoEntry?: true | undefined }): Stats<number>;
    (path: PathLike, options: { bigint: true; throwIfNoEntry?: true | undefined }): Stats<bigint>;
    (path: PathLike, options: { throwIfNoEntry: false }): Stats<number> | undefined;
    (path: PathLike, options: { bigint: false; throwIfNoEntry: false }): Stats<number> | undefined;
    (path: PathLike, options: { bigint: true; throwIfNoEntry: false }): Stats<bigint> | undefined;
  } = (path, options?) => {
    const { throwIfNoEntry = true, bigint = false } = getStatOptions(options);
    return this._lstat(pathToFilename(path), bigint as any, throwIfNoEntry as any) as any;
  };

  // TODO: make it prop
  lstat(path: PathLike, callback: misc.TCallback<Stats>): void;
  lstat(path: PathLike, options: opts.IStatOptions, callback: misc.TCallback<Stats>): void;
  lstat(path: PathLike, a: misc.TCallback<Stats> | opts.IStatOptions, b?: misc.TCallback<Stats>): void {
    const [{ throwIfNoEntry = true, bigint = false }, callback] = getStatOptsAndCb(a, b);
    this.wrapAsync(this._lstat, [pathToFilename(path), bigint, throwIfNoEntry], callback);
  }

  // TODO: make it prop
  private _stat(filename: string): Stats<number>;
  private _stat(filename: string, bigint: false, throwIfNoEntry: true): Stats<number>;
  private _stat(filename: string, bigint: true, throwIfNoEntry: true): Stats<bigint>;
  private _stat(filename: string, bigint: true, throwIfNoEntry: false): Stats<bigint> | undefined;
  private _stat(filename: string, bigint: false, throwIfNoEntry: false): Stats<number> | undefined;
  private _stat(filename: string, bigint = false, throwIfNoEntry = true): Stats | undefined {
    let link: Link;
    try {
      link = this._core.getResolvedLinkOrThrow(filename, 'stat');
    } catch (err) {
      if (err.code === ERROR_CODE.ENOENT && !throwIfNoEntry) return undefined;
      else throw err;
    }
    return Stats.build(link.getNode(), bigint);
  }

  // TODO: make it prop
  statSync(path: PathLike): Stats<number>;
  statSync(path: PathLike, options: { throwIfNoEntry?: true }): Stats<number>;
  statSync(path: PathLike, options: { throwIfNoEntry: false }): Stats<number> | undefined;
  statSync(path: PathLike, options: { bigint: false; throwIfNoEntry?: true }): Stats<number>;
  statSync(path: PathLike, options: { bigint: true; throwIfNoEntry?: true }): Stats<bigint>;
  statSync(path: PathLike, options: { bigint: false; throwIfNoEntry: false }): Stats<number> | undefined;
  statSync(path: PathLike, options: { bigint: true; throwIfNoEntry: false }): Stats<bigint> | undefined;
  statSync(path: PathLike, options?: opts.IStatOptions): Stats | undefined {
    const { bigint = true, throwIfNoEntry = true } = getStatOptions(options);

    return this._stat(pathToFilename(path), bigint as any, throwIfNoEntry as any);
  }

  // TODO: make it prop
  stat(path: PathLike, callback: misc.TCallback<Stats>): void;
  stat(path: PathLike, options: opts.IStatOptions, callback: misc.TCallback<Stats>): void;
  stat(path: PathLike, a: misc.TCallback<Stats> | opts.IStatOptions, b?: misc.TCallback<Stats>): void {
    const [{ bigint = false, throwIfNoEntry = true }, callback] = getStatOptsAndCb(a, b);
    this.wrapAsync(this._stat, [pathToFilename(path), bigint, throwIfNoEntry], callback);
  }

  // TODO: make it prop
  private fstatBase(fd: number): Stats<number>;
  private fstatBase(fd: number, bigint: false): Stats<number>;
  private fstatBase(fd: number, bigint: true): Stats<bigint>;
  private fstatBase(fd: number, bigint: boolean = false): Stats {
    const file = this._core.getFileByFd(fd);
    if (!file) throw createError(ERROR_CODE.EBADF, 'fstat');
    return Stats.build(file.node, bigint);
  }

  // TODO: make it prop
  fstatSync(fd: number): Stats<number>;
  fstatSync(fd: number, options: { bigint: false }): Stats<number>;
  fstatSync(fd: number, options: { bigint: true }): Stats<bigint>;
  fstatSync(fd: number, options?: opts.IFStatOptions): Stats {
    return this.fstatBase(fd, getStatOptions(options).bigint as any);
  }

  // TODO: make it prop
  fstat(fd: number, callback: misc.TCallback<Stats>): void;
  fstat(fd: number, options: opts.IFStatOptions, callback: misc.TCallback<Stats>): void;
  fstat(fd: number, a: misc.TCallback<Stats> | opts.IFStatOptions, b?: misc.TCallback<Stats>): void {
    const [opts, callback] = getStatOptsAndCb(a, b);
    this.wrapAsync(this.fstatBase, [fd, opts.bigint], callback);
  }

  public renameSync = (oldPath: PathLike, newPath: PathLike) => {
    const oldPathFilename = pathToFilename(oldPath);
    const newPathFilename = pathToFilename(newPath);
    this._core.rename(oldPathFilename, newPathFilename);
  };

  public rename = (oldPath: PathLike, newPath: PathLike, callback: misc.TCallback<void>) => {
    const oldPathFilename = pathToFilename(oldPath);
    const newPathFilename = pathToFilename(newPath);
    this.wrapAsync(this._core.rename, [oldPathFilename, newPathFilename], callback);
  };

  private _exists(filename: string): boolean {
    return !!this._stat(filename);
  }

  public existsSync = (path: PathLike): boolean => {
    try {
      return this._exists(pathToFilename(path));
    } catch (err) {
      return false;
    }
  };

  public exists = (path: PathLike, callback: (exists: boolean) => void) => {
    const filename = pathToFilename(path);
    if (typeof callback !== 'function') throw Error(ERRSTR.CB);
    Promise.resolve().then(() => {
      try {
        callback(this._exists(filename));
      } catch (err) {
        callback(false);
      }
    });
  };

  private _access(filename: string, mode: number) {
    const link = this._core.getLinkOrThrow(filename, 'access');
    const node = link.getNode();

    // F_OK (0) just checks for existence, which we already confirmed above
    if (mode === F_OK) {
      return;
    }

    // Check read permission
    if (mode & R_OK && !node.canRead()) {
      throw createError(ERROR_CODE.EACCES, 'access', filename);
    }

    // Check write permission
    if (mode & W_OK && !node.canWrite()) {
      throw createError(ERROR_CODE.EACCES, 'access', filename);
    }

    // Check execute permission
    if (mode & X_OK && !node.canExecute()) {
      throw createError(ERROR_CODE.EACCES, 'access', filename);
    }
  }

  public accessSync = (path: PathLike, mode: number = F_OK) => {
    const filename = pathToFilename(path);
    mode = mode | 0;
    this._access(filename, mode);
  };

  public access: {
    (path: PathLike, callback: misc.TCallback<void>);
    (path: PathLike, mode: number, callback: misc.TCallback<void>);
  } = (path: PathLike, a: misc.TCallback<void> | number, b?: misc.TCallback<void>) => {
    let mode: number = F_OK;
    let callback: misc.TCallback<void>;
    if (typeof a !== 'function') [mode, callback] = [a | 0, validateCallback(b)];
    else callback = a;
    const filename = pathToFilename(path);
    this.wrapAsync(this._access, [filename, mode], callback);
  };

  public appendFileSync = (id: TFileId, data: TData, options?: IAppendFileOptions | string) => {
    const opts = getAppendFileOpts(options);
    // Force append behavior when using a supplied file descriptor.
    if (!opts.flag || isFd(id)) opts.flag = 'a';
    this.writeFileSync(id, data, opts);
  };

  public appendFile: {
    (id: TFileId, data: TData, callback: misc.TCallback<void>);
    (id: TFileId, data: TData, options: IAppendFileOptions | string, callback: misc.TCallback<void>);
  } = (id: TFileId, data: TData, a, b?) => {
    const [opts, callback] = getAppendFileOptsAndCb(a, b);
    // Force append behavior when using a supplied file descriptor.
    if (!opts.flag || isFd(id)) opts.flag = 'a';
    this.writeFile(id, data, opts, callback);
  };

  private readonly _readdir = (filename: string, options: opts.IReaddirOptions): TDataOut[] | Dirent[] => {
    const steps = filenameToSteps(filename);
    const link: Link = this._core.getResolvedLinkOrThrow(filename, 'scandir');
    const node = link.getNode();
    if (!node.isDirectory()) throw createError(ERROR_CODE.ENOTDIR, 'scandir', filename);
    // Check we have permissions
    if (!node.canRead()) throw createError(ERROR_CODE.EACCES, 'scandir', filename);
    const list: Dirent[] = []; // output list
    for (const name of link.children.keys()) {
      const child = link.getChild(name);
      if (!child || name === '.' || name === '..') continue;
      list.push(Dirent.build(child, options.encoding));
      // recursion
      if (options.recursive && child.children.size) {
        const recurseOptions = { ...options, recursive: true, withFileTypes: true };
        const childList = this._readdir(child.getPath(), recurseOptions) as Dirent[];
        list.push(...childList);
      }
    }
    if (!isWin && options.encoding !== 'buffer')
      list.sort((a, b) => {
        if (a.name < b.name) return -1;
        if (a.name > b.name) return 1;
        return 0;
      });
    if (options.withFileTypes) return list;
    let filename2 = filename;
    if (isWin) filename2 = filename2.replace(/\\/g, '/');
    return list.map(dirent => {
      if (options.recursive) {
        let fullPath = pathModule.join(dirent.parentPath, dirent.name.toString());
        if (isWin) {
          fullPath = fullPath.replace(/\\/g, '/');
        }
        return fullPath.replace(filename2 + pathModule.posix.sep, '');
      }
      return dirent.name;
    });
  };

  public readdirSync = (path: PathLike, options?: opts.IReaddirOptions | string): TDataOut[] | Dirent[] => {
    const opts = getReaddirOptions(options);
    const filename = pathToFilename(path);
    return this._readdir(filename, opts);
  };

  public readdir: {
    (path: PathLike, callback: misc.TCallback<TDataOut[] | Dirent[]>);
    (path: PathLike, options: opts.IReaddirOptions | string, callback: misc.TCallback<TDataOut[] | Dirent[]>);
  } = (path: PathLike, a?, b?) => {
    const [options, callback] = getReaddirOptsAndCb(a, b);
    const filename = pathToFilename(path);
    this.wrapAsync(this._readdir, [filename, options], callback);
  };

  private readonly _readlink = (filename: string, encoding: TEncodingExtended | undefined): TDataOut => {
    const link = this._core.getLinkOrThrow(filename, 'readlink');
    const node = link.getNode();
    if (!node.isSymlink()) throw createError(ERROR_CODE.EINVAL, 'readlink', filename);
    return strToEncoding(node.symlink, encoding);
  };

  public readlinkSync = (path: PathLike, options?: opts.IOptions): TDataOut => {
    const opts = getDefaultOpts(options);
    const filename = pathToFilename(path);
    return this._readlink(filename, opts.encoding);
  };

  public readlink: {
    (path: PathLike, callback: misc.TCallback<TDataOut>);
    (path: PathLike, options: opts.IOptions, callback: misc.TCallback<TDataOut>);
  } = (path: PathLike, a: misc.TCallback<TDataOut> | opts.IOptions, b?: misc.TCallback<TDataOut>) => {
    const [opts, callback] = getDefaultOptsAndCb(a, b);
    const filename = pathToFilename(path);
    this.wrapAsync(this._readlink, [filename, opts.encoding], callback);
  };

  private readonly _fsync = (fd: number): void => {
    this._core.getFileByFdOrThrow(fd, 'fsync');
  };

  public fsyncSync = (fd: number): void => {
    this._fsync(fd);
  };

  public fsync = (fd: number, callback: misc.TCallback<void>): void => {
    this.wrapAsync(this._fsync, [fd], callback);
  };

  private readonly _fdatasync = (fd: number): void => {
    this._core.getFileByFdOrThrow(fd, 'fdatasync');
  };

  public fdatasyncSync = (fd: number): void => {
    this._fdatasync(fd);
  };

  public fdatasync = (fd: number, callback: misc.TCallback<void>) => {
    this.wrapAsync(this._fdatasync, [fd], callback);
  };

  private readonly _ftruncate = (fd: number, len?: number): void => {
    const file = this._core.getFileByFdOrThrow(fd, 'ftruncate');
    file.truncate(len);
  };

  public ftruncateSync = (fd: number, len?: number): void => {
    this._ftruncate(fd, len);
  };

  public ftruncate: {
    (fd: number, callback: misc.TCallback<void>);
    (fd: number, len: number, callback: misc.TCallback<void>);
  } = (fd: number, a: misc.TCallback<void> | number, b?: misc.TCallback<void>) => {
    const len: number = typeof a === 'number' ? a : 0;
    const callback: misc.TCallback<void> = validateCallback(typeof a === 'number' ? b : a);
    this.wrapAsync(this._ftruncate, [fd, len], callback);
  };

  private readonly _truncate = (path: PathLike, len?: number): void => {
    const fd = this.openSync(path, 'r+');
    try {
      this.ftruncateSync(fd, len);
    } finally {
      this.closeSync(fd);
    }
  };

  /**
   * `id` should be a file descriptor or a path. `id` as file descriptor will
   * not be supported soon.
   */
  public truncateSync = (id: TFileId, len?: number): void => {
    if (isFd(id)) return this.ftruncateSync(id as number, len);
    this._truncate(id as PathLike, len);
  };

  public truncate: {
    (id: TFileId, callback: misc.TCallback<void>);
    (id: TFileId, len: number, callback: misc.TCallback<void>);
  } = (id: TFileId, a: misc.TCallback<void> | number, b?: misc.TCallback<void>) => {
    const len: number = typeof a === 'number' ? a : 0;
    const callback: misc.TCallback<void> = validateCallback(typeof a === 'number' ? b : a);
    if (isFd(id)) return this.ftruncate(id as number, len, callback);
    this.wrapAsync(this._truncate, [id as string, len], callback);
  };

  private readonly _futimes = (fd: number, atime: number, mtime: number): void => {
    const file = this._core.getFileByFdOrThrow(fd, 'futimes');
    const node = file.node;
    node.atime = new Date(atime * 1000);
    node.mtime = new Date(mtime * 1000);
  };

  public futimesSync = (fd: number, atime: TTime, mtime: TTime): void => {
    this._futimes(fd, toUnixTimestamp(atime), toUnixTimestamp(mtime));
  };

  public futimes = (fd: number, atime: TTime, mtime: TTime, callback: misc.TCallback<void>) => {
    this.wrapAsync(this._futimes, [fd, toUnixTimestamp(atime), toUnixTimestamp(mtime)], callback);
  };

  private readonly _utimes = (filename: string, atime: number, mtime: number, followSymlinks: boolean = true): void => {
    const core = this._core;
    const link = followSymlinks
      ? core.getResolvedLinkOrThrow(filename, 'utimes')
      : core.getLinkOrThrow(filename, 'lutimes');
    const node = link.getNode();
    node.atime = new Date(atime * 1000);
    node.mtime = new Date(mtime * 1000);
  };

  public utimesSync = (path: PathLike, atime: TTime, mtime: TTime): void => {
    this._utimes(pathToFilename(path), toUnixTimestamp(atime), toUnixTimestamp(mtime), true);
  };

  public utimes = (path: PathLike, atime: TTime, mtime: TTime, callback: misc.TCallback<void>) => {
    this.wrapAsync(
      this._utimes,
      [pathToFilename(path), toUnixTimestamp(atime), toUnixTimestamp(mtime), true],
      callback,
    );
  };

  public lutimesSync = (path: PathLike, atime: TTime, mtime: TTime): void => {
    this._utimes(pathToFilename(path), toUnixTimestamp(atime), toUnixTimestamp(mtime), false);
  };

  public lutimes = (path: PathLike, atime: TTime, mtime: TTime, callback: misc.TCallback<void>): void => {
    this.wrapAsync(
      this._utimes,
      [pathToFilename(path), toUnixTimestamp(atime), toUnixTimestamp(mtime), false],
      callback,
    );
  };

  public mkdirSync: {
    (path: PathLike, options: opts.IMkdirOptions & { recursive: true }): string | undefined;
    (path: PathLike, options?: TMode | (opts.IMkdirOptions & { recursive?: false })): void;
    (path: PathLike, options?: TMode | opts.IMkdirOptions): string | undefined;
  } = (path: PathLike, options?: TMode | opts.IMkdirOptions): string | undefined => {
    const opts = getMkdirOptions(options);
    const modeNum = modeToNumber(opts.mode, 0o777);
    const filename = pathToFilename(path);
    if (opts.recursive) return this._core.mkdirp(filename, modeNum);
    this._core.mkdir(filename, modeNum);
  };

  public mkdir: {
    (path: PathLike, callback: misc.TCallback<void>);
    (path: PathLike, mode: TMode | (opts.IMkdirOptions & { recursive?: false }), callback: misc.TCallback<void>);
    (path: PathLike, mode: opts.IMkdirOptions & { recursive: true }, callback: misc.TCallback<string>);
    (path: PathLike, mode: TMode | opts.IMkdirOptions, callback: misc.TCallback<string>);
  } = (
    path: PathLike,
    a: misc.TCallback<void> | TMode | opts.IMkdirOptions,
    b?: misc.TCallback<string> | misc.TCallback<void>,
  ): void => {
    const opts: TMode | opts.IMkdirOptions = getMkdirOptions(a);
    const callback = validateCallback(typeof a === 'function' ? a : b!);
    const modeNum = modeToNumber(opts.mode, 0o777);
    const filename = pathToFilename(path);
    if (opts.recursive) this.wrapAsync(this._core.mkdirp, [filename, modeNum], callback);
    else this.wrapAsync(this._core.mkdir, [filename, modeNum], callback);
  };

  private readonly _mkdtemp = (prefix: string, encoding?: TEncodingExtended, retry: number = 5): TDataOut => {
    const filename = prefix + genRndStr6();
    try {
      this._core.mkdir(filename, MODE.DIR);
      return strToEncoding(filename, encoding);
    } catch (err) {
      if (err.code === ERROR_CODE.EEXIST) {
        if (retry > 1) return this._mkdtemp(prefix, encoding, retry - 1);
        else throw Error('Could not create temp dir.');
      } else throw err;
    }
  };

  public mkdtempSync = (prefix: string, options?: opts.IOptions): TDataOut => {
    const { encoding } = getDefaultOpts(options);
    if (!prefix || typeof prefix !== 'string') throw new TypeError('filename prefix is required');
    nullCheck(prefix);
    return this._mkdtemp(prefix, encoding);
  };

  public mkdtemp: {
    (prefix: string, callback: misc.TCallback<string>);
    (prefix: string, options: opts.IOptions, callback: misc.TCallback<string>);
  } = (prefix: string, a: misc.TCallback<string> | opts.IOptions, b?: misc.TCallback<string>) => {
    const [{ encoding }, callback] = getDefaultOptsAndCb(a, b);
    if (!prefix || typeof prefix !== 'string') throw new TypeError('filename prefix is required');
    if (!nullCheck(prefix)) return;
    this.wrapAsync(this._mkdtemp, [prefix, encoding], callback);
  };

  public rmdirSync = (path: PathLike, options?: opts.IRmdirOptions) => {
    const opts = getRmdirOptions(options);
    this._core.rmdir(pathToFilename(path), opts.recursive);
  };

  public rmdir: {
    (path: PathLike, callback: misc.TCallback<void>);
    (path: PathLike, options: opts.IRmdirOptions, callback: misc.TCallback<void>);
  } = (path: PathLike, a: misc.TCallback<void> | opts.IRmdirOptions, b?: misc.TCallback<void>) => {
    const opts: opts.IRmdirOptions = getRmdirOptions(a);
    const callback: misc.TCallback<void> = validateCallback(typeof a === 'function' ? a : b);
    this.wrapAsync(this._core.rmdir, [pathToFilename(path), opts.recursive], callback);
  };

  public rmSync = (path: PathLike, options?: opts.IRmOptions): void => {
    this._core.rm(pathToFilename(path), options?.force, options?.recursive);
  };

  public rm: {
    (path: PathLike, callback: misc.TCallback<void>): void;
    (path: PathLike, options: opts.IRmOptions, callback: misc.TCallback<void>): void;
  } = (path: PathLike, a: misc.TCallback<void> | opts.IRmOptions, b?: misc.TCallback<void>): void => {
    const [opts, callback] = getRmOptsAndCb(a, b);
    this.wrapAsync(this._core.rm, [pathToFilename(path), opts?.force, opts?.recursive], callback);
  };

  private readonly _fchmod = (fd: number, modeNum: number): void => {
    const file = this._core.getFileByFdOrThrow(fd, 'fchmod');
    file.chmod(modeNum);
  };

  public fchmodSync = (fd: number, mode: TMode): void => {
    this._fchmod(fd, modeToNumber(mode));
  };

  public fchmod = (fd: number, mode: TMode, callback: misc.TCallback<void>): void => {
    this.wrapAsync(this._fchmod, [fd, modeToNumber(mode)], callback);
  };

  private readonly _chmod = (filename: string, modeNum: number, followSymlinks: boolean = true): void => {
    const link = followSymlinks
      ? this._core.getResolvedLinkOrThrow(filename, 'chmod')
      : this._core.getLinkOrThrow(filename, 'chmod');
    const node = link.getNode();
    node.chmod(modeNum);
  };

  public chmodSync = (path: PathLike, mode: TMode) => {
    const modeNum = modeToNumber(mode);
    const filename = pathToFilename(path);
    this._chmod(filename, modeNum, true);
  };

  public chmod = (path: PathLike, mode: TMode, callback: misc.TCallback<void>) => {
    const modeNum = modeToNumber(mode);
    const filename = pathToFilename(path);
    this.wrapAsync(this._chmod, [filename, modeNum], callback);
  };

  private readonly _lchmod = (filename: string, modeNum: number): void => {
    this._chmod(filename, modeNum, false);
  };

  public lchmodSync = (path: PathLike, mode: TMode): void => {
    const modeNum = modeToNumber(mode);
    const filename = pathToFilename(path);
    this._lchmod(filename, modeNum);
  };

  public lchmod = (path: PathLike, mode: TMode, callback: misc.TCallback<void>): void => {
    const modeNum = modeToNumber(mode);
    const filename = pathToFilename(path);
    this.wrapAsync(this._lchmod, [filename, modeNum], callback);
  };

  private readonly _fchown = (fd: number, uid: number, gid: number) => {
    this._core.getFileByFdOrThrow(fd, 'fchown').chown(uid, gid);
  };

  public fchownSync = (fd: number, uid: number, gid: number) => {
    validateUid(uid);
    validateGid(gid);
    this._fchown(fd, uid, gid);
  };

  public fchown = (fd: number, uid: number, gid: number, callback: misc.TCallback<void>) => {
    validateUid(uid);
    validateGid(gid);
    this.wrapAsync(this._fchown, [fd, uid, gid], callback);
  };

  private readonly _chown = (filename: string, uid: number, gid: number) => {
    const link = this._core.getResolvedLinkOrThrow(filename, 'chown');
    const node = link.getNode();
    node.chown(uid, gid);
  };

  public chownSync = (path: PathLike, uid: number, gid: number) => {
    validateUid(uid);
    validateGid(gid);
    this._chown(pathToFilename(path), uid, gid);
  };

  public chown = (path: PathLike, uid: number, gid: number, callback: misc.TCallback<void>) => {
    validateUid(uid);
    validateGid(gid);
    this.wrapAsync(this._chown, [pathToFilename(path), uid, gid], callback);
  };

  private readonly _lchown = (filename: string, uid: number, gid: number) => {
    this._core.getLinkOrThrow(filename, 'lchown').getNode().chown(uid, gid);
  };

  public lchownSync = (path: PathLike, uid: number, gid: number) => {
    validateUid(uid);
    validateGid(gid);
    this._lchown(pathToFilename(path), uid, gid);
  };

  public lchown = (path: PathLike, uid: number, gid: number, callback: misc.TCallback<void>) => {
    validateUid(uid);
    validateGid(gid);
    this.wrapAsync(this._lchown, [pathToFilename(path), uid, gid], callback);
  };

  private statWatchers: Record<string, StatWatcher> = {};

  watchFile(path: PathLike, listener: (curr: Stats, prev: Stats) => void): StatWatcher;
  watchFile(path: PathLike, options: IWatchFileOptions, listener: (curr: Stats, prev: Stats) => void): StatWatcher;
  watchFile(path: PathLike, a, b?): StatWatcher {
    const filename = pathToFilename(path);

    let options: IWatchFileOptions | null = a;
    let listener: (curr: Stats, prev: Stats) => void = b;

    if (typeof options === 'function') {
      listener = a;
      options = null;
    }

    if (typeof listener !== 'function') {
      throw Error('"watchFile()" requires a listener function');
    }

    let interval = 5007;
    let persistent = true;

    if (options && typeof options === 'object') {
      if (typeof options.interval === 'number') interval = options.interval;
      if (typeof options.persistent === 'boolean') persistent = options.persistent;
    }

    let watcher: StatWatcher = this.statWatchers[filename];

    if (!watcher) {
      watcher = new this.StatWatcher();
      watcher.start(filename, persistent, interval);
      this.statWatchers[filename] = watcher;
    }

    watcher.addListener('change', listener);
    return watcher;
  }

  unwatchFile(path: PathLike, listener?: (curr: Stats, prev: Stats) => void) {
    const filename = pathToFilename(path);
    const watcher = this.statWatchers[filename];
    if (!watcher) return;

    if (typeof listener === 'function') {
      watcher.removeListener('change', listener);
    } else {
      watcher.removeAllListeners('change');
    }

    if (watcher.listenerCount('change') === 0) {
      watcher.stop();
      delete this.statWatchers[filename];
    }
  }

  createReadStream(path: misc.PathLike, options?: opts.IReadStreamOptions | string): misc.IReadStream {
    return new this.ReadStream(path, options);
  }

  createWriteStream(path: PathLike, options?: opts.IWriteStreamOptions | string): IWriteStream {
    return new this.WriteStream(path, options);
  }

  // watch(path: PathLike): FSWatcher;
  // watch(path: PathLike, options?: IWatchOptions | string): FSWatcher;
  watch(
    path: PathLike,
    options?: IWatchOptions | string,
    listener?: (eventType: string, filename: string) => void,
  ): FSWatcher {
    const filename = pathToFilename(path);
    let givenOptions: typeof options | null = options;

    if (typeof options === 'function') {
      listener = options;
      givenOptions = null;
    }

    // tslint:disable-next-line prefer-const
    let { persistent, recursive, encoding }: IWatchOptions = getDefaultOpts(givenOptions);
    if (persistent === undefined) persistent = true;
    if (recursive === undefined) recursive = false;

    const watcher = new this.FSWatcher();
    watcher.start(filename, persistent, recursive, encoding as BufferEncoding);

    if (listener) {
      watcher.addListener('change', listener);
    }

    return watcher;
  }

  public cpSync = (src: string | URL, dest: string | URL, options?: opts.ICpOptions): void => {
    const srcFilename = pathToFilename(src as misc.PathLike);
    const destFilename = pathToFilename(dest as misc.PathLike);
    const opts_: opts.ICpOptions & { filter?: (src: string, dest: string) => boolean } = {
      dereference: options?.dereference ?? false,
      errorOnExist: options?.errorOnExist ?? false,
      filter: options?.filter,
      force: options?.force ?? true,
      mode: options?.mode ?? 0,
      preserveTimestamps: options?.preserveTimestamps ?? false,
      recursive: options?.recursive ?? false,
      verbatimSymlinks: options?.verbatimSymlinks ?? false,
    };
    return this._cp(srcFilename, destFilename, opts_);
  };

  public cp: {
    (src: string | URL, dest: string | URL, callback: misc.TCallback<void>);
    (src: string | URL, dest: string | URL, options: opts.ICpOptions, callback: misc.TCallback<void>);
  } = (
    src: string | URL,
    dest: string | URL,
    a?: opts.ICpOptions | misc.TCallback<void>,
    b?: misc.TCallback<void>,
  ): void => {
    const srcFilename = pathToFilename(src as misc.PathLike);
    const destFilename = pathToFilename(dest as misc.PathLike);
    let options: Partial<opts.ICpOptions>;
    let callback: misc.TCallback<void>;
    if (typeof a === 'function') [options, callback] = [{}, a];
    else [options, callback] = [a || {}, b!];
    validateCallback(callback);
    const opts_: opts.ICpOptions & { filter?: (src: string, dest: string) => boolean } = {
      dereference: options?.dereference ?? false,
      errorOnExist: options?.errorOnExist ?? false,
      filter: options?.filter,
      force: options?.force ?? true,
      mode: options?.mode ?? 0,
      preserveTimestamps: options?.preserveTimestamps ?? false,
      recursive: options?.recursive ?? false,
      verbatimSymlinks: options?.verbatimSymlinks ?? false,
    };
    this.wrapAsync(this._cp, [srcFilename, destFilename, opts_], callback);
  };

  private _statfs(filename: string): StatFs<number>;
  private _statfs(filename: string, bigint: false): StatFs<number>;
  private _statfs(filename: string, bigint: true): StatFs<bigint>;
  private _statfs(filename: string, bigint = false): StatFs {
    // Verify the path exists to match Node.js behavior
    this._core.getResolvedLinkOrThrow(filename, 'statfs');
    return StatFs.build(this._core, bigint);
  }

  statfsSync(path: PathLike): StatFs<number>;
  statfsSync(path: PathLike, options: { bigint: false }): StatFs<number>;
  statfsSync(path: PathLike, options: { bigint: true }): StatFs<bigint>;
  statfsSync(path: PathLike, options?: opts.IStafsOptions): StatFs {
    const { bigint = false } = getStatfsOptions(options);
    return this._statfs(pathToFilename(path), bigint as any);
  }

  statfs(path: PathLike, callback: misc.TCallback<StatFs>): void;
  statfs(path: PathLike, options: opts.IStafsOptions, callback: misc.TCallback<StatFs>): void;
  statfs(path: PathLike, a: misc.TCallback<StatFs> | opts.IStafsOptions, b?: misc.TCallback<StatFs>): void {
    const [{ bigint = false }, callback] = getStatfsOptsAndCb(a, b);
    this.wrapAsync(this._statfs, [pathToFilename(path), bigint], callback);
  }

  public openAsBlob = async (path: PathLike, options?: opts.IOpenAsBlobOptions): Promise<Blob> => {
    const filename = pathToFilename(path);
    const link = this._core.getResolvedLinkOrThrow(filename, 'open');
    const node = link.getNode();
    if (node.isDirectory()) throw createError(ERROR_CODE.EISDIR, 'open', link.getPath());

    const buffer = node.getBuffer();
    const type = options?.type || '';

    return new Blob([buffer], { type });
  };

  public glob: FsCallbackApi['glob'] = (pattern: string, ...args: any[]) => {
    const [options, callback] = args.length === 1 ? [{}, args[0]] : [args[0], args[1]];
    this.wrapAsync(this._globSync, [pattern, options || {}], callback);
  };

  public globSync: FsSynchronousApi['globSync'] = (pattern: string, options: opts.IGlobOptions = {}) => {
    return this._globSync(pattern, options);
  };

  private readonly _globSync = (pattern: string, options: opts.IGlobOptions = {}): string[] => {
    const { globSync } = require('./glob');
    return globSync(this, pattern, options);
  };

  private readonly _opendir = (filename: string, options: opts.IOpendirOptions): Dir => {
    const link: Link = this._core.getResolvedLinkOrThrow(filename, 'scandir');
    const node = link.getNode();
    if (!node.isDirectory()) throw createError(ERROR_CODE.ENOTDIR, 'scandir', filename);
    return new Dir(link, options);
  };

  public opendirSync = (path: PathLike, options?: opts.IOpendirOptions | string): Dir => {
    const opts = getOpendirOptions(options);
    const filename = pathToFilename(path);
    return this._opendir(filename, opts);
  };

  public opendir: {
    (path: PathLike, callback: misc.TCallback<Dir>);
    (path: PathLike, options: opts.IOpendirOptions | string, callback: misc.TCallback<Dir>);
  } = (path: PathLike, a?, b?): void => {
    const [options, callback] = getOpendirOptsAndCb(a, b);
    const filename = pathToFilename(path);
    this.wrapAsync(this._opendir, [filename, options], callback);
  };
}

function emitStop(self) {
  self.emit('stop');
}

export class StatWatcher extends EventEmitter {
  vol: Volume;
  filename: string;
  interval: number;
  timeoutRef?;
  setTimeout: TSetTimeout;
  prev: Stats;

  constructor(vol: Volume) {
    super();
    this.vol = vol;
  }

  private loop() {
    this.timeoutRef = this.setTimeout(this.onInterval, this.interval);
  }

  private hasChanged(stats: Stats): boolean {
    // if(!this.prev) return false;
    if (stats.mtimeMs > this.prev.mtimeMs) return true;
    if (stats.nlink !== this.prev.nlink) return true;
    return false;
  }

  private onInterval = () => {
    try {
      const stats = this.vol.statSync(this.filename);
      if (this.hasChanged(stats)) {
        this.emit('change', stats, this.prev);
        this.prev = stats;
      }
    } finally {
      this.loop();
    }
  };

  start(path: string, persistent: boolean = true, interval: number = 5007) {
    this.filename = pathToFilename(path);
    this.setTimeout = persistent
      ? setTimeout.bind(typeof globalThis !== 'undefined' ? globalThis : global)
      : setTimeoutUnref;
    this.interval = interval;
    this.prev = this.vol.statSync(this.filename);
    this.loop();
  }

  stop() {
    clearTimeout(this.timeoutRef);
    queueMicrotask(() => {
      emitStop.call(this, this);
    });
  }
}

/* tslint:disable no-var-keyword prefer-const */
// ---------------------------------------- ReadStream

var pool;

function allocNewPool(poolSize) {
  pool = bufferAllocUnsafe(poolSize);
  pool.used = 0;
}

util.inherits(FsReadStream, Readable);
exports.ReadStream = FsReadStream;
function FsReadStream(vol, path, options) {
  if (!(this instanceof FsReadStream)) return new (FsReadStream as any)(vol, path, options);

  this._vol = vol;

  // a little bit bigger buffer and water marks by default
  options = Object.assign({}, getOptions(options, {}));
  if (options.highWaterMark === undefined) options.highWaterMark = 64 * 1024;

  Readable.call(this, options);

  this.path = pathToFilename(path);
  this.fd = options.fd === undefined ? null : typeof options.fd !== 'number' ? options.fd.fd : options.fd;
  this.flags = options.flags === undefined ? 'r' : options.flags;
  this.mode = options.mode === undefined ? 0o666 : options.mode;

  this.start = options.start;
  this.end = options.end;
  this.autoClose = options.autoClose === undefined ? true : options.autoClose;
  this.pos = undefined;
  this.bytesRead = 0;

  if (this.start !== undefined) {
    if (typeof this.start !== 'number') {
      throw new TypeError('"start" option must be a Number');
    }
    if (this.end === undefined) {
      this.end = Infinity;
    } else if (typeof this.end !== 'number') {
      throw new TypeError('"end" option must be a Number');
    }

    if (this.start > this.end) {
      throw new Error('"start" option must be <= "end" option');
    }

    this.pos = this.start;
  }

  if (typeof this.fd !== 'number') this.open();

  this.on('end', function () {
    if (this.autoClose) {
      if (this.destroy) this.destroy();
    }
  });
}

FsReadStream.prototype.open = function () {
  var self = this; // tslint:disable-line no-this-assignment
  this._vol.open(this.path, this.flags, this.mode, (er, fd) => {
    if (er) {
      if (self.autoClose) {
        if (self.destroy) self.destroy();
      }
      self.emit('error', er);
      return;
    }

    self.fd = fd;
    self.emit('open', fd);
    // start the flow of data.
    self.read();
  });
};

FsReadStream.prototype._read = function (n) {
  if (typeof this.fd !== 'number') {
    return this.once('open', function () {
      this._read(n);
    });
  }

  if (this.destroyed) return;

  if (!pool || pool.length - pool.used < kMinPoolSpace) {
    // discard the old pool.
    allocNewPool(this._readableState.highWaterMark);
  }

  // Grab another reference to the pool in the case that while we're
  // in the thread pool another read() finishes up the pool, and
  // allocates a new one.
  var thisPool = pool;
  var toRead = Math.min(pool.length - pool.used, n);
  var start = pool.used;

  if (this.pos !== undefined) toRead = Math.min(this.end - this.pos + 1, toRead);

  // already read everything we were supposed to read!
  // treat as EOF.
  if (toRead <= 0) return this.push(null);

  // the actual read.
  var self = this; // tslint:disable-line no-this-assignment
  this._vol.read(this.fd, pool, pool.used, toRead, this.pos, onread);

  // move the pool positions, and internal position for reading.
  if (this.pos !== undefined) this.pos += toRead;
  pool.used += toRead;

  function onread(er, bytesRead) {
    if (er) {
      if (self.autoClose && self.destroy) {
        self.destroy();
      }
      self.emit('error', er);
    } else {
      var b = null;
      if (bytesRead > 0) {
        self.bytesRead += bytesRead;
        b = thisPool.slice(start, start + bytesRead);
      }

      self.push(b);
    }
  }
};

FsReadStream.prototype._destroy = function (err, cb) {
  this.close(err2 => {
    cb(err || err2);
  });
};

FsReadStream.prototype.close = function (cb) {
  if (cb) this.once('close', cb);

  if (this.closed || typeof this.fd !== 'number') {
    if (typeof this.fd !== 'number') {
      this.once('open', closeOnOpen);
      return;
    }
    return queueMicrotask(() => this.emit('close'));
  }

  // Since Node 18, there is only a getter for '.closed'.
  // The first branch mimics other setters from Readable.
  // See https://github.com/nodejs/node/blob/v18.0.0/lib/internal/streams/readable.js#L1243
  if (typeof this._readableState?.closed === 'boolean') {
    this._readableState.closed = true;
  } else {
    this.closed = true;
  }

  this._vol.close(this.fd, er => {
    if (er) this.emit('error', er);
    else this.emit('close');
  });

  this.fd = null;
};

// needed because as it will be called with arguments
// that does not match this.close() signature
function closeOnOpen(fd) {
  this.close();
}

// ---------------------------------------- WriteStream

export interface IWriteStream extends Writable {
  bytesWritten: number;
  path: string;
  pending: boolean;
  new (path: PathLike, options: opts.IWriteStreamOptions);
  open();
  close();
}

util.inherits(FsWriteStream, Writable);
exports.WriteStream = FsWriteStream;
function FsWriteStream(vol, path, options) {
  if (!(this instanceof FsWriteStream)) return new (FsWriteStream as any)(vol, path, options);

  this._vol = vol;
  options = Object.assign({}, getOptions(options, {}));

  Writable.call(this, options);

  this.path = pathToFilename(path);
  this.fd = options.fd === undefined ? null : typeof options.fd !== 'number' ? options.fd.fd : options.fd;
  this.flags = options.flags === undefined ? 'w' : options.flags;
  this.mode = options.mode === undefined ? 0o666 : options.mode;

  this.start = options.start;
  this.autoClose = options.autoClose === undefined ? true : !!options.autoClose;
  this.pos = undefined;
  this.bytesWritten = 0;
  this.pending = true;

  if (this.start !== undefined) {
    if (typeof this.start !== 'number') {
      throw new TypeError('"start" option must be a Number');
    }
    if (this.start < 0) {
      throw new Error('"start" must be >= zero');
    }

    this.pos = this.start;
  }

  if (options.encoding) this.setDefaultEncoding(options.encoding);

  if (typeof this.fd !== 'number') this.open();

  // dispose on finish.
  this.once('finish', function () {
    if (this.autoClose) {
      this.close();
    }
  });
}

FsWriteStream.prototype.open = function () {
  this._vol.open(
    this.path,
    this.flags,
    this.mode,
    function (er, fd) {
      if (er) {
        if (this.autoClose && this.destroy) {
          this.destroy();
        }
        this.emit('error', er);
        return;
      }

      this.fd = fd;
      this.pending = false;
      this.emit('open', fd);
    }.bind(this),
  );
};

FsWriteStream.prototype._write = function (data, encoding, cb) {
  if (!(data instanceof Buffer || data instanceof Uint8Array)) return this.emit('error', new Error('Invalid data'));

  if (typeof this.fd !== 'number') {
    return this.once('open', function () {
      this._write(data, encoding, cb);
    });
  }

  var self = this; // tslint:disable-line no-this-assignment
  this._vol.write(this.fd, data, 0, data.length, this.pos, (er, bytes) => {
    if (er) {
      if (self.autoClose && self.destroy) {
        self.destroy();
      }
      return cb(er);
    }
    self.bytesWritten += bytes;
    cb();
  });

  if (this.pos !== undefined) this.pos += data.length;
};

FsWriteStream.prototype._writev = function (data, cb) {
  if (typeof this.fd !== 'number') {
    return this.once('open', function () {
      this._writev(data, cb);
    });
  }

  const self = this; // tslint:disable-line no-this-assignment
  const len = data.length;
  const chunks = new Array(len);
  var size = 0;

  for (var i = 0; i < len; i++) {
    var chunk = data[i].chunk;

    chunks[i] = chunk;
    size += chunk.length;
  }

  const buf = Buffer.concat(chunks);
  this._vol.write(this.fd, buf, 0, buf.length, this.pos, (er, bytes) => {
    if (er) {
      if (self.destroy) self.destroy();
      return cb(er);
    }
    self.bytesWritten += bytes;
    cb();
  });

  if (this.pos !== undefined) this.pos += size;
};

FsWriteStream.prototype.close = function (cb) {
  if (cb) this.once('close', cb);

  if (this.closed || typeof this.fd !== 'number') {
    if (typeof this.fd !== 'number') {
      this.once('open', closeOnOpen);
      return;
    }
    return queueMicrotask(() => this.emit('close'));
  }

  // Since Node 18, there is only a getter for '.closed'.
  // The first branch mimics other setters from Writable.
  // See https://github.com/nodejs/node/blob/v18.0.0/lib/internal/streams/writable.js#L766
  if (typeof this._writableState?.closed === 'boolean') {
    this._writableState.closed = true;
  } else {
    this.closed = true;
  }

  this._vol.close(this.fd, er => {
    if (er) this.emit('error', er);
    else this.emit('close');
  });

  this.fd = null;
};

FsWriteStream.prototype._destroy = FsReadStream.prototype._destroy;

// There is no shutdown() for files.
FsWriteStream.prototype.destroySoon = FsWriteStream.prototype.end;

// ---------------------------------------- FSWatcher

export class FSWatcher extends EventEmitter {
  _vol: Volume;
  _filename: string = '';
  _steps: string[];
  _filenameEncoded: TDataOut = '';
  // _persistent: boolean = true;
  _recursive: boolean = false;
  _encoding: BufferEncoding = ENCODING_UTF8;
  _link: Link;

  _timer; // Timer that keeps this task persistent.

  // inode -> removers
  private _listenerRemovers = new Map<number, Array<() => void>>();

  constructor(vol: Volume) {
    super();
    this._vol = vol;

    // TODO: Emit "error" messages when watching.
    // this._handle.onchange = function(status, eventType, filename) {
    //     if (status < 0) {
    //         self._handle.close();
    //         const error = !filename ?
    //             errnoException(status, 'Error watching file for changes:') :
    //             errnoException(status, `Error watching file ${filename} for changes:`);
    //         error.filename = filename;
    //         self.emit('error', error);
    //     } else {
    //         self.emit('change', eventType, filename);
    //     }
    // };
  }

  private _getName(): string {
    return this._steps[this._steps.length - 1];
  }

  private _onParentChild = (link: Link) => {
    if (link.getName() === this._getName()) {
      this._emit('rename');
    }
  };

  private _emit = (type: 'change' | 'rename') => {
    this.emit('change', type, this._filenameEncoded);
  };

  private _persist = () => {
    this._timer = setTimeout(this._persist, 1e6);
  };

  start(
    path: PathLike,
    persistent: boolean = true,
    recursive: boolean = false,
    encoding: BufferEncoding = ENCODING_UTF8,
  ) {
    this._filename = pathToFilename(path);
    this._steps = filenameToSteps(this._filename);
    this._filenameEncoded = strToEncoding(this._filename);
    // this._persistent = persistent;
    this._recursive = recursive;
    this._encoding = encoding;

    try {
      this._link = this._vol._core.getLinkOrThrow(this._filename, 'FSWatcher');
    } catch (err) {
      const error = new Error(`watch ${this._filename} ${err.code}`);
      (error as any).code = err.code;
      (error as any).errno = err.code;
      throw error;
    }

    const watchLinkNodeChanged = (link: Link) => {
      const filepath = link.getPath();
      const node = link.getNode();
      const onNodeChange = () => {
        let filename = relative(this._filename, filepath);
        if (!filename) filename = this._getName();
        return this.emit('change', 'change', filename);
      };
      const unsub = node.changes.listen(([type]) => {
        if (type === 'modify') onNodeChange();
      });
      const removers = this._listenerRemovers.get(node.ino) ?? [];
      removers.push(() => unsub());
      this._listenerRemovers.set(node.ino, removers);
    };

    const watchLinkChildrenChanged = (link: Link) => {
      const node = link.getNode();

      // when a new link added
      const onLinkChildAdd = (l: Link) => {
        this.emit('change', 'rename', relative(this._filename, l.getPath()));

        // 1. watch changes of the new link-node
        watchLinkNodeChanged(l);
        // 2. watch changes of the new link-node's children
        watchLinkChildrenChanged(l);
      };

      // when a new link deleted
      const onLinkChildDelete = (l: Link) => {
        // remove the listeners of the children nodes
        const removeLinkNodeListeners = (curLink: Link) => {
          const ino = curLink.getNode().ino;
          const removers = this._listenerRemovers.get(ino);
          if (removers) {
            removers.forEach(r => r());
            this._listenerRemovers.delete(ino);
          }
          for (const [name, childLink] of curLink.children.entries()) {
            if (childLink && name !== '.' && name !== '..') {
              removeLinkNodeListeners(childLink);
            }
          }
        };
        removeLinkNodeListeners(l);

        this.emit('change', 'rename', relative(this._filename, l.getPath()));
      };

      // children nodes changed
      for (const [name, childLink] of link.children.entries()) {
        if (childLink && name !== '.' && name !== '..') {
          watchLinkNodeChanged(childLink);
        }
      }
      // link children add/remove
      const unsubscribeLinkChanges = link.changes.listen(([type, link]) => {
        if (type === 'child:add') onLinkChildAdd(link);
        else if (type === 'child:del') onLinkChildDelete(link);
      });

      const removers = this._listenerRemovers.get(node.ino) ?? [];
      removers.push(() => {
        unsubscribeLinkChanges();
      });

      if (recursive) {
        for (const [name, childLink] of link.children.entries()) {
          if (childLink && name !== '.' && name !== '..') {
            watchLinkChildrenChanged(childLink);
          }
        }
      }
    };
    watchLinkNodeChanged(this._link);
    watchLinkChildrenChanged(this._link);

    const parent = this._link.parent;
    if (parent) {
      // parent.on('child:delete', this._onParentChild);
      parent.changes.listen(([type, link]) => {
        if (type === 'child:del') this._onParentChild(link);
      });
    }

    if (persistent) this._persist();
  }

  protected _parentChangesUnsub: FanOutUnsubscribe;

  close() {
    clearTimeout(this._timer);
    this._listenerRemovers.forEach(removers => {
      removers.forEach(r => r());
    });
    this._listenerRemovers.clear();
    this._parentChangesUnsub?.();
  }
}<|MERGE_RESOLUTION|>--- conflicted
+++ resolved
@@ -64,9 +64,7 @@
 import { dataToBuffer, filenameToSteps, isFd, isWin, validateFd } from '../core/util';
 
 const resolveCrossPlatform = pathModule.resolve;
-<<<<<<< HEAD
 const { O_SYMLINK, F_OK, COPYFILE_EXCL, COPYFILE_FICLONE_FORCE } = constants;
-=======
 const {
   O_RDONLY,
   O_WRONLY,
@@ -84,7 +82,6 @@
   COPYFILE_EXCL,
   COPYFILE_FICLONE_FORCE,
 } = constants;
->>>>>>> 02ca41ce
 
 const { sep, relative, join, dirname, normalize } = pathModule.posix ? pathModule.posix : pathModule;
 
