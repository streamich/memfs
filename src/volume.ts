--- conflicted
+++ resolved
@@ -526,11 +526,7 @@
     });
   }
 
-<<<<<<< HEAD
-  private _toJSON(link = this.root, json = {}, path?: string): DirectoryJSON<string | null> {
-=======
-  private _toJSON(link = this.root, json = {}, path?: string, asBuffer?: boolean): DirectoryJSON {
->>>>>>> d1d66f6d
+  private _toJSON(link = this.root, json = {}, path?: string, asBuffer?: boolean): DirectoryJSON<string | null> {
     let isEmpty = true;
 
     let children = link.children;
@@ -572,11 +568,7 @@
     return json;
   }
 
-<<<<<<< HEAD
-  toJSON(paths?: PathLike | PathLike[], json = {}, isRelative = false): DirectoryJSON<string | null> {
-=======
-  toJSON(paths?: PathLike | PathLike[], json = {}, isRelative = false, asBuffer = false): DirectoryJSON {
->>>>>>> d1d66f6d
+  toJSON(paths?: PathLike | PathLike[], json = {}, isRelative = false, asBuffer = false): DirectoryJSON<string | null> {
     const links: Link[] = [];
 
     if (paths) {
