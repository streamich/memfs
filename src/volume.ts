--- conflicted
+++ resolved
@@ -4,11 +4,8 @@
 import {Buffer} from 'buffer';
 import setImmediate from './setImmediate';
 import process from './process';
-<<<<<<< HEAD
 const {extend} = require('fast-extend');
 const errors = require('./internal/errors');
-=======
->>>>>>> cc57ecd5
 import setTimeoutUnref, {TSetTimeout} from "./setTimeoutUnref";
 import {Readable, Writable} from 'stream';
 import {constants} from "./constants";
